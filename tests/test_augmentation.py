--- conflicted
+++ resolved
@@ -24,21 +24,15 @@
     Gain,
     GSMFullRateCompressor,
     HighpassFilter,
-<<<<<<< HEAD
+    Invert,
     LibriSpeechBasic,
-=======
-    Invert,
->>>>>>> f4f04d89
     Limiter,
     LowpassFilter,
     MP3Compressor,
     MultibandEqualizer,
     Phaser,
-<<<<<<< HEAD
+    Reverse,
     SpecAugmentPolicy,
-=======
-    Reverse,
->>>>>>> f4f04d89
     SpeedUp,
     TimeFrequencyMasking,
     TimeWarp,
@@ -508,7 +502,6 @@
     temp.fx = lambda x: x
     temp.AUGMENTATION_TYPE = "bad"
     with pytest.raises(ValueError, match="Augmentation type must be 'event'"):
-<<<<<<< HEAD
         validate_augmentation(temp, augmentation_cls=EventAugmentation)
 
 
@@ -667,8 +660,6 @@
 
     # Consider Table 1 in reference, row 3 shows that input == output here
     assert np.array_equal(out_labels[2, :, :], input_labels)
-=======
-        validate_event_augmentation(temp)
 
 
 def test_invert():
@@ -699,5 +690,4 @@
 
     # First value should be 1, last should be -1
     assert out[:, 0] == 1
-    assert out[:, -1] == -1
->>>>>>> f4f04d89
+    assert out[:, -1] == -1
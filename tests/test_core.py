#!/usr/bin/env python
# -*- coding: utf-8 -*-

"""Test cases for functionality inside audiblelight/core.py"""

import os
from pathlib import Path

import pytest
import numpy as np
import scipy.stats as stats

from audiblelight import utils
from audiblelight.core import Scene
from audiblelight.event import Event
from audiblelight.micarrays import MicArray
from audiblelight.worldstate import Emitter


SOUNDEVENT_DIR = utils.get_project_root() / "tests/test_resources/soundevents"
MESH_DIR = utils.get_project_root() / "tests/test_resources/meshes"
OYENS_PATH = MESH_DIR / "Oyens.glb"


# @pytest.mark.parametrize(
#     "mesh_path,mic_arrays"
# )
# def test_create_scene(mesh_path, mic_arrays, ):
#     pass


@pytest.mark.parametrize(
    "filepath,emitter_kws,event_kws",
    [
        # Test 1: explicitly define a filepath, emitter keywords, and event keywords (overrides)
        (
            SOUNDEVENT_DIR / "music/000010.mp3",
            dict(
                position=np.array([-0.5, -0.5, 0.5]),
                polar=False,
                ensure_direct_path=False
            ),
            dict(
                duration=5,
                event_start=5,
                scene_start=5
            )
        ),
        # Test 2: explicit event keywords and filepath, but no emitter keywords
        (
            SOUNDEVENT_DIR / "music/001666.mp3",
            None,
            dict(
                snr=5,
                spatial_velocity=5
            )
        ),
        # Test 3: explicit event and emitter keywords, but no filepath (will be randomly sampled)
        (
            None,
            dict(
                position=np.array([-0.5, -0.5, 0.5]),
                polar=False,
                ensure_direct_path=False
            ),
            dict(
                duration=5,
                event_start=5,
                scene_start=5,
                snr=5,
                spatial_velocity=5
            )
        ),
        # Test 4: no path, no kwargs
        (
            None, None, None
        ),
    ]
)
def test_add_event(filepath: str, emitter_kws, event_kws, oyens_scene_no_overlap: Scene):
    # Add the event in
    oyens_scene_no_overlap.clear_events()
    oyens_scene_no_overlap.add_event(
        filepath=filepath,
        alias="test_event",
        emitter_kwargs=emitter_kws,
        event_kwargs=event_kws
    )
    # Should be added to ray-tracing engine
    assert oyens_scene_no_overlap.state.ctx.get_source_count() == 1

    # Get the event
    ev = oyens_scene_no_overlap.get_event("test_event")
    assert isinstance(ev, Event)

    # If we've passed in a custom position for the emitter, ensure that this is set correctly
    if isinstance(emitter_kws, dict):
        desired_position = emitter_kws.get("position", None)
        if desired_position is not None:
            assert np.array_equal(desired_position, ev.start_coordinates_absolute)

    # Check all overrides passed correctly to the event class
    #  When we're using a random file, we cannot check these variables as they might have changed
    #  due to cases where the duration of the random file is shorter than the passed value (5 seconds)
    if filepath is not None and event_kws is not None:
        for override_key, override_val in event_kws.items():
            assert getattr(ev, override_key) == override_val

    # Check attributes that we will be adding into the event in its __init__ call based on the kwargs
    for attr_ in ["event_end", "start_coordinates_absolute", "end_coordinates_relative_polar"]:
        assert hasattr(ev, attr_)


@pytest.mark.parametrize(
    "new_event_audio,event_kwargs,raises",
    [
        (SOUNDEVENT_DIR / "music/000010.mp3", dict(scene_start=6.0, duration=1.0), ValueError),
        (SOUNDEVENT_DIR / "music/000010.mp3", dict(scene_start=9.0, duration=10.0), ValueError),
        (SOUNDEVENT_DIR / "music/000010.mp3", dict(scene_start=3.0, duration=10.0), ValueError),
        (SOUNDEVENT_DIR / "music/000010.mp3", dict(sample_rate=12345), ValueError),    # sample rate different to state
    ]
)
def test_add_bad_event(new_event_audio, event_kwargs, raises, oyens_scene_no_overlap: Scene):
    """
    Test adding an event that should be rejected
    """
    # Add the event in
    oyens_scene_no_overlap.clear_events()
    oyens_scene_no_overlap.add_event(
        filepath=SOUNDEVENT_DIR / "music/001666.mp3",
        alias="dummy_event",
        event_kwargs=dict(
            scene_start=5.0,
            duration=5.0
        )
    )
    # Add the tester event in: should raise an error
    with pytest.raises(raises):
        oyens_scene_no_overlap.add_event(
            filepath=new_event_audio,
            alias="bad_event",
            emitter_kwargs=dict(keep_existing=True),
            event_kwargs=event_kwargs
        )
    # Should not be added to the dictionary
    assert len(oyens_scene_no_overlap.events) == 1
    with pytest.raises(KeyError):
        _ = oyens_scene_no_overlap.get_event("bad_event")


@pytest.mark.parametrize(
    "new_event_audio,new_event_kws",
    [
        (SOUNDEVENT_DIR / "music/000010.mp3", dict()),    # no custom event_start/duration, should be set automatically
        (SOUNDEVENT_DIR / "music/000010.mp3", dict(event_start=15, duration=20)),
        (SOUNDEVENT_DIR / "music/000010.mp3", dict(duration=5.0)),
        (SOUNDEVENT_DIR / "music/000010.mp3", dict(scene_start=10.0, duration=5.0, event_start=5.0)),   # no overlap
    ]
)
def test_add_acceptable_event(new_event_audio, new_event_kws, oyens_scene_no_overlap: Scene):
    """
    Test adding an acceptable event to a scene that already has events; should not be rejected
    """
    # Add the dummy event in
    oyens_scene_no_overlap.clear_events()
    oyens_scene_no_overlap.add_event(
        filepath=SOUNDEVENT_DIR / "music/001666.mp3",
        alias="dummy_event",
        emitter_kwargs=dict(keep_existing=True),
        event_kwargs=dict(
            scene_start=5.0,
            duration=5.0
        )
    )
    # Add the tester event in: should not raise any errors
    oyens_scene_no_overlap.add_event(
        filepath=new_event_audio,
        alias="good_event",
        emitter_kwargs=dict(keep_existing=True),
        event_kwargs=new_event_kws
    )
    # Should be able to access the event class
    assert len(oyens_scene_no_overlap.events) == 2
    ev = oyens_scene_no_overlap.get_event("good_event")
    assert isinstance(ev, Event)
    assert ev.filepath == new_event_audio
    # Should have two emitters in the ray-tracing engine
    assert oyens_scene_no_overlap.state.ctx.get_source_count() == 2


@pytest.mark.parametrize(
    "fg_path,raises",
    [
        ([SOUNDEVENT_DIR / "music"], False),    # this folder has some audio files inside it, so it's all good
        (None, ValueError),    # as if we've not provided `fp_path` to `Scene.__init__`
        ([utils.get_project_root() / "tests"], FileNotFoundError)    # no audio files inside this folder!
    ],
)
def test_get_random_foreground_audio(fg_path: str, raises, oyens_scene_no_overlap: Scene):
    setattr(oyens_scene_no_overlap, "fg_category_paths", fg_path)
    if not raises:
        out = oyens_scene_no_overlap._get_random_foreground_audio()
        assert str(out).endswith(utils.AUDIO_EXTS)
        assert os.path.isfile(out)
        assert isinstance(out, Path)
    else:
        with pytest.raises(raises):
            _ = oyens_scene_no_overlap._get_random_foreground_audio()


@pytest.mark.parametrize(
    "mic_arrays",
    [
        (dict(microphone_type="ambeovr", position=np.array([-0.5, -0.5, 0.5]), alias="mic000")),
        (dict(microphone_type="ambeovr", alias="mic000")),
    ]
)
def test_add_mic_arrays_to_state(mic_arrays, oyens_scene_no_overlap: Scene):
    # Remove anything added to the space
    oyens_scene_no_overlap.clear_events()
    oyens_scene_no_overlap.state.clear_microphones()
    oyens_scene_no_overlap.add_microphone(**mic_arrays)
    # Try and get the microphone
    mic = oyens_scene_no_overlap.get_microphone("mic000")
    assert issubclass(type(mic), MicArray)
    # Should have attributes set
    for attr_ in ["coordinates_absolute", "n_capsules"]:
        assert hasattr(mic, attr_)
    # Position should be set properly if we've passed this
    if isinstance(mic_arrays, dict) and "position" in mic_arrays:
        assert np.array_equal(mic.coordinates_center, mic_arrays["position"])
    # Number of listeners should all be set OK in the ray-tracing engine
    assert oyens_scene_no_overlap.state.ctx.get_listener_count() == 4


def test_get_funcs(oyens_scene_no_overlap: Scene):
    oyens_scene_no_overlap.add_event()
    # Test all the get functions
    mic = oyens_scene_no_overlap.get_microphone("mic000")
    assert issubclass(type(mic), MicArray)
    emitter_list = oyens_scene_no_overlap.get_emitters("event000")
    assert isinstance(emitter_list, list)
    emitter = oyens_scene_no_overlap.get_emitter("event000", 0)
    assert isinstance(emitter, Emitter)
    event = oyens_scene_no_overlap.get_event("event000")
    assert isinstance(event, Event)
    event2 = oyens_scene_no_overlap["event000"]
    assert isinstance(event2, Event)
    events = oyens_scene_no_overlap.get_events()
    assert isinstance(events, list)
    assert isinstance(events[0], Event)

    # Trying to get event that doesn't exist will raise an error
    with pytest.raises(KeyError):
        oyens_scene_no_overlap.get_event("not_existing")


def test_clear_funcs(oyens_scene_no_overlap: Scene):
    # Add an event
    oyens_scene_no_overlap.add_event(alias="remover")
    assert len(oyens_scene_no_overlap.events) == 1
    assert len(oyens_scene_no_overlap.state.emitters) == 1
    assert oyens_scene_no_overlap.state.ctx.get_source_count() == 1

    # Remove the event and check all has been removed
    oyens_scene_no_overlap.clear_event(alias="remover")
    assert len(oyens_scene_no_overlap.events) == 0
    assert len(oyens_scene_no_overlap.state.emitters) == 0
    assert oyens_scene_no_overlap.state.ctx.get_source_count() == 0

    # Trying to remove event that doesn't exist will raise an error
    with pytest.raises(KeyError):
        oyens_scene_no_overlap.clear_event("not_existing")

    # By default, the fixture has one mic with four capsules, so check these
    assert len(oyens_scene_no_overlap.state.microphones) == 1
    assert oyens_scene_no_overlap.state.ctx.get_listener_count() == 4

<<<<<<< HEAD
    oyens_scene_no_overlap.clear_emitters()
    oyens_scene_no_overlap.clear_microphones()
    assert len(oyens_scene_no_overlap.state.microphones) == 0
    assert len(oyens_scene_no_overlap.state.emitters) == 0

    oyens_scene_no_overlap.add_event(alias="remover")
    oyens_scene_no_overlap.clear_emitter(alias="remover")
    oyens_scene_no_overlap.add_event(alias="remover")
    oyens_scene_no_overlap.clear_emitters()
    assert len(oyens_scene_no_overlap.state.emitters) == 0

    oyens_scene_no_overlap.add_microphone(alias="remover")
    oyens_scene_no_overlap.clear_microphone(alias="remover")
    assert len(oyens_scene_no_overlap.state.microphones) == 0


@pytest.mark.parametrize(
    "n_events",
    [1, 2, 3]
)
def test_generate(n_events: int, oyens_scene_no_overlap: Scene):
    oyens_scene_no_overlap.clear_events()
    for n_event in range(n_events):
        oyens_scene_no_overlap.add_event(emitter_kwargs=dict(keep_existing=True))

    oyens_scene_no_overlap.generate("tmp.wav", "tmp.json")

    for fout in ["tmp.wav", "tmp.json"]:
        assert os.path.isfile(fout)
        os.remove(fout)


@pytest.mark.parametrize(
    "mesh_fpath",
    [MESH_DIR / mesh for mesh in os.listdir(MESH_DIR)]    # run on every mesh we have in the test directory
)
@pytest.mark.parametrize(
    "mic_type",
    ["ambeovr", "eigenmike32"]
)
@pytest.mark.parametrize(
    "n_events, duration, max_overlap",
    [(1, 30, 3), (9, 50, 6)]
)
@pytest.mark.skipif(os.getenv("REMOTE") == "true", reason="running on GH actions")
def test_pipeline(mesh_fpath, n_events, duration, max_overlap, mic_type):
    """
    This function tests the whole pipeline, from generating a Scene with a given mesh, adding events, and creating audio
    """
    # Create the scene
    sc = Scene(
        duration=duration,
        mesh_path=mesh_fpath,
        # Pass some default distributions for everything
        event_start_dist=stats.uniform(0, 10),
        event_duration_dist=stats.uniform(0, 10),
        event_velocity_dist=stats.uniform(0, 10),
        event_resolution_dist=stats.uniform(0, 10),
        snr_dist=stats.norm(5, 1),
        fg_path=SOUNDEVENT_DIR,
        max_overlap=max_overlap
    )
    # Add the desired microphone type and number of events
    sc.add_microphone(microphone_type=mic_type)
    for i in range(n_events):
        sc.add_event(emitter_kwargs=dict(keep_existing=True))
    # Generate everything and check the files exist
    sc.generate(audio_path="audio_out.wav", metadata_path="metadata_out.json")
    for path in ["audio_out.wav", "metadata_out.json"]:
        assert os.path.isfile(path)
        os.remove(path)
=======

@pytest.mark.parametrize(
    "input_dict",
    [
        {
            "audiblelight_version": "0.1.0",
            "rlr_audio_propagation_version": "0.0.1",
            "creation_time": "2025-07-29_15:32:49",
            "duration": 30.0,
            "ref_db": -50,
            "max_overlap": 3.0,
            "fg_path": str(utils.get_project_root() / "tests/test_resources/soundevents"),
            "ambience": False,
            "events": {
                "event000": {
                    "alias": "event000",
                    "filename": "000010.mp3",
                    "filepath": str(utils.get_project_root() / "tests/test_resources/soundevents/music/000010.mp3"),
                    "class_id": None,
                    "class_label": None,
                    "scene_start": 3.3414165656885886,
                    "scene_end": 12.31872357200817,
                    "event_start": 9.80077281297744,
                    "event_end": 18.77807981929702,
                    "duration": 8.977307006319581,
                    "snr": 6.358210053654571,
                    "sample_rate": 44100.0,
                    "spatial_resolution": 9.608687144731517,
                    "spatial_velocity": 1.076633223976352,
                    "start_coordinates": {
                        "absolute": [
                            3.138291668058967,
                            0.038534063951257025,
                            2.0482037990906727
                        ],
                        "relative_cartesian": {
                            "event000": [
                                0.0,
                                0.0,
                                0.0
                            ],
                            "mic000": [
                                -0.8859426619553759,
                                2.9534221529206377,
                                0.36002469289039984
                            ],
                            "event001": [
                                [
                                    -2.2333563194364796,
                                    -1.4665946631472622,
                                    0.3130778986929861
                                ]
                            ],
                            "event002": [
                                [
                                    -1.7106695658740882,
                                    5.0752318593323515,
                                    -0.07563942967148884
                                ]
                            ]
                        },
                        "relative_polar": {
                            "event000": [
                                0.0,
                                0.0,
                                0.0
                            ],
                            "mic000": [
                                [
                                    106.69774947852416,
                                    83.3402562971731,
                                    3.104386347271515
                                ]
                            ],
                            "event001": [
                                [
                                    213.29200206063442,
                                    83.31675945948695,
                                    2.6901297601024576
                                ]
                            ],
                            "event002": [
                                [
                                    108.62702433583053,
                                    90.80913196273397,
                                    5.356313108184676
                                ]
                            ]
                        }
                    },
                    "end_coordinates": {
                        "absolute": [
                            3.138291668058967,
                            0.038534063951257025,
                            2.0482037990906727
                        ],
                        "relative_cartesian": {
                            "event000": [
                                0.0,
                                0.0,
                                0.0
                            ],
                            "mic000": [
                                -0.8859426619553759,
                                2.9534221529206377,
                                0.36002469289039984
                            ],
                            "event001": [
                                [
                                    -2.2333563194364796,
                                    -1.4665946631472622,
                                    0.3130778986929861
                                ]
                            ],
                            "event002": [
                                [
                                    -1.7106695658740882,
                                    5.0752318593323515,
                                    -0.07563942967148884
                                ]
                            ]
                        },
                        "relative_polar": {
                            "event000": [
                                0.0,
                                0.0,
                                0.0
                            ],
                            "mic000": [
                                [
                                    106.69774947852416,
                                    83.3402562971731,
                                    3.104386347271515
                                ]
                            ],
                            "event001": [
                                [
                                    213.29200206063442,
                                    83.31675945948695,
                                    2.6901297601024576
                                ]
                            ],
                            "event002": [
                                [
                                    108.62702433583053,
                                    90.80913196273397,
                                    5.356313108184676
                                ]
                            ]
                        }
                    },
                    "emitters": [
                        {
                            "alias": "event000",
                            "coordinates_absolute": [
                                3.138291668058967,
                                0.038534063951257025,
                                2.0482037990906727
                            ],
                            "coordinates_relative_cartesian": {
                                "event000": [
                                    0.0,
                                    0.0,
                                    0.0
                                ],
                                "mic000": [
                                    -0.8859426619553759,
                                    2.9534221529206377,
                                    0.36002469289039984
                                ],
                                "event001": [
                                    [
                                        -2.2333563194364796,
                                        -1.4665946631472622,
                                        0.3130778986929861
                                    ]
                                ],
                                "event002": [
                                    [
                                        -1.7106695658740882,
                                        5.0752318593323515,
                                        -0.07563942967148884
                                    ]
                                ]
                            },
                            "coordinates_relative_polar": {
                                "event000": [
                                    0.0,
                                    0.0,
                                    0.0
                                ],
                                "mic000": [
                                    [
                                        106.69774947852416,
                                        83.3402562971731,
                                        3.104386347271515
                                    ]
                                ],
                                "event001": [
                                    [
                                        213.29200206063442,
                                        83.31675945948695,
                                        2.6901297601024576
                                    ]
                                ],
                                "event002": [
                                    [
                                        108.62702433583053,
                                        90.80913196273397,
                                        5.356313108184676
                                    ]
                                ]
                            }
                        }
                    ]
                },
                "event001": {
                    "alias": "event001",
                    "filename": "431669.wav",
                    "filepath": str(utils.get_project_root() / "tests/test_resources/soundevents/telephone/431669.wav"),
                    "class_id": None,
                    "class_label": None,
                    "scene_start": 17.921930748109894,
                    "scene_end": 20.96372213132985,
                    "event_start": 0.0,
                    "event_end": 3.041791383219955,
                    "duration": 3.041791383219955,
                    "snr": 3.3007158402687256,
                    "sample_rate": 44100.0,
                    "spatial_resolution": 1.6614832228881637,
                    "spatial_velocity": 7.397699882455427,
                    "start_coordinates": {
                        "absolute": [
                            5.371647987495447,
                            1.5051287270985192,
                            1.7351259003976867
                        ],
                        "relative_cartesian": {
                            "event000": [
                                [
                                    2.2333563194364796,
                                    1.4665946631472622,
                                    -0.3130778986929861
                                ]
                            ],
                            "event001": [
                                0.0,
                                0.0,
                                0.0
                            ],
                            "mic000": [
                                1.3474136574811038,
                                4.4200168160679,
                                0.046946794197413766
                            ],
                            "event002": [
                                [
                                    0.5226867535623914,
                                    6.541826522479614,
                                    -0.3887173283644749
                                ]
                            ]
                        },
                        "relative_polar": {
                            "event000": [
                                [
                                    33.29200206063442,
                                    96.68324054051307,
                                    2.6901297601024576
                                ]
                            ],
                            "event001": [
                                0.0,
                                0.0,
                                0.0
                            ],
                            "mic000": [
                                [
                                    73.04649501893131,
                                    89.41790533787594,
                                    4.62106873138401
                                ]
                            ],
                            "event002": [
                                [
                                    85.43181705637195,
                                    93.38975691121261,
                                    6.574176515270801
                                ]
                            ]
                        }
                    },
                    "end_coordinates": {
                        "absolute": [
                            5.371647987495447,
                            1.5051287270985192,
                            1.7351259003976867
                        ],
                        "relative_cartesian": {
                            "event000": [
                                [
                                    2.2333563194364796,
                                    1.4665946631472622,
                                    -0.3130778986929861
                                ]
                            ],
                            "event001": [
                                0.0,
                                0.0,
                                0.0
                            ],
                            "mic000": [
                                1.3474136574811038,
                                4.4200168160679,
                                0.046946794197413766
                            ],
                            "event002": [
                                [
                                    0.5226867535623914,
                                    6.541826522479614,
                                    -0.3887173283644749
                                ]
                            ]
                        },
                        "relative_polar": {
                            "event000": [
                                [
                                    33.29200206063442,
                                    96.68324054051307,
                                    2.6901297601024576
                                ]
                            ],
                            "event001": [
                                0.0,
                                0.0,
                                0.0
                            ],
                            "mic000": [
                                [
                                    73.04649501893131,
                                    89.41790533787594,
                                    4.62106873138401
                                ]
                            ],
                            "event002": [
                                [
                                    85.43181705637195,
                                    93.38975691121261,
                                    6.574176515270801
                                ]
                            ]
                        }
                    },
                    "emitters": [
                        {
                            "alias": "event001",
                            "coordinates_absolute": [
                                5.371647987495447,
                                1.5051287270985192,
                                1.7351259003976867
                            ],
                            "coordinates_relative_cartesian": {
                                "event000": [
                                    [
                                        2.2333563194364796,
                                        1.4665946631472622,
                                        -0.3130778986929861
                                    ]
                                ],
                                "event001": [
                                    0.0,
                                    0.0,
                                    0.0
                                ],
                                "mic000": [
                                    1.3474136574811038,
                                    4.4200168160679,
                                    0.046946794197413766
                                ],
                                "event002": [
                                    [
                                        0.5226867535623914,
                                        6.541826522479614,
                                        -0.3887173283644749
                                    ]
                                ]
                            },
                            "coordinates_relative_polar": {
                                "event000": [
                                    [
                                        33.29200206063442,
                                        96.68324054051307,
                                        2.6901297601024576
                                    ]
                                ],
                                "event001": [
                                    0.0,
                                    0.0,
                                    0.0
                                ],
                                "mic000": [
                                    [
                                        73.04649501893131,
                                        89.41790533787594,
                                        4.62106873138401
                                    ]
                                ],
                                "event002": [
                                    [
                                        85.43181705637195,
                                        93.38975691121261,
                                        6.574176515270801
                                    ]
                                ]
                            }
                        }
                    ]
                },
                "event002": {
                    "alias": "event002",
                    "filename": "93899.wav",
                    "filepath": str(utils.get_project_root() / "tests/test_resources/soundevents/maleSpeech/93899.wav"),
                    "class_id": None,
                    "class_label": None,
                    "scene_start": 15.273160864969604,
                    "scene_end": 15.760779912588651,
                    "event_start": 0.0,
                    "event_end": 0.4876190476190476,
                    "duration": 0.4876190476190476,
                    "snr": 5.284228284497229,
                    "sample_rate": 44100.0,
                    "spatial_resolution": 5.414582517062746,
                    "spatial_velocity": 8.762996314561452,
                    "start_coordinates": {
                        "absolute": [
                            4.848961233933055,
                            -5.0366977953810945,
                            2.1238432287621616
                        ],
                        "relative_cartesian": {
                            "event000": [
                                [
                                    1.7106695658740882,
                                    -5.0752318593323515,
                                    0.07563942967148884
                                ]
                            ],
                            "event001": [
                                [
                                    -0.5226867535623914,
                                    -6.541826522479614,
                                    0.3887173283644749
                                ]
                            ],
                            "event002": [
                                0.0,
                                0.0,
                                0.0
                            ],
                            "mic000": [
                                0.8247269039187124,
                                -2.121809706411714,
                                0.4356641225618887
                            ]
                        },
                        "relative_polar": {
                            "event000": [
                                [
                                    288.6270243358305,
                                    89.19086803726604,
                                    5.356313108184676
                                ]
                            ],
                            "event001": [
                                [
                                    265.431817056372,
                                    86.6102430887874,
                                    6.574176515270801
                                ]
                            ],
                            "event002": [
                                0.0,
                                0.0,
                                0.0
                            ],
                            "mic000": [
                                [
                                    291.24062250983945,
                                    79.16583571951304,
                                    2.317769212833307
                                ]
                            ]
                        }
                    },
                    "end_coordinates": {
                        "absolute": [
                            4.848961233933055,
                            -5.0366977953810945,
                            2.1238432287621616
                        ],
                        "relative_cartesian": {
                            "event000": [
                                [
                                    1.7106695658740882,
                                    -5.0752318593323515,
                                    0.07563942967148884
                                ]
                            ],
                            "event001": [
                                [
                                    -0.5226867535623914,
                                    -6.541826522479614,
                                    0.3887173283644749
                                ]
                            ],
                            "event002": [
                                0.0,
                                0.0,
                                0.0
                            ],
                            "mic000": [
                                0.8247269039187124,
                                -2.121809706411714,
                                0.4356641225618887
                            ]
                        },
                        "relative_polar": {
                            "event000": [
                                [
                                    288.6270243358305,
                                    89.19086803726604,
                                    5.356313108184676
                                ]
                            ],
                            "event001": [
                                [
                                    265.431817056372,
                                    86.6102430887874,
                                    6.574176515270801
                                ]
                            ],
                            "event002": [
                                0.0,
                                0.0,
                                0.0
                            ],
                            "mic000": [
                                [
                                    291.24062250983945,
                                    79.16583571951304,
                                    2.317769212833307
                                ]
                            ]
                        }
                    },
                    "emitters": [
                        {
                            "alias": "event002",
                            "coordinates_absolute": [
                                4.848961233933055,
                                -5.0366977953810945,
                                2.1238432287621616
                            ],
                            "coordinates_relative_cartesian": {
                                "event000": [
                                    [
                                        1.7106695658740882,
                                        -5.0752318593323515,
                                        0.07563942967148884
                                    ]
                                ],
                                "event001": [
                                    [
                                        -0.5226867535623914,
                                        -6.541826522479614,
                                        0.3887173283644749
                                    ]
                                ],
                                "event002": [
                                    0.0,
                                    0.0,
                                    0.0
                                ],
                                "mic000": [
                                    0.8247269039187124,
                                    -2.121809706411714,
                                    0.4356641225618887
                                ]
                            },
                            "coordinates_relative_polar": {
                                "event000": [
                                    [
                                        288.6270243358305,
                                        89.19086803726604,
                                        5.356313108184676
                                    ]
                                ],
                                "event001": [
                                    [
                                        265.431817056372,
                                        86.6102430887874,
                                        6.574176515270801
                                    ]
                                ],
                                "event002": [
                                    0.0,
                                    0.0,
                                    0.0
                                ],
                                "mic000": [
                                    [
                                        291.24062250983945,
                                        79.16583571951304,
                                        2.317769212833307
                                    ]
                                ]
                            }
                        }
                    ]
                }
            },
            "state": {
                "emitters": {
                    "event000": [
                        {
                            "alias": "event000",
                            "coordinates_absolute": [
                                3.138291668058967,
                                0.038534063951257025,
                                2.0482037990906727
                            ],
                            "coordinates_relative_cartesian": {
                                "event000": [
                                    0.0,
                                    0.0,
                                    0.0
                                ],
                                "mic000": [
                                    -0.8859426619553759,
                                    2.9534221529206377,
                                    0.36002469289039984
                                ],
                                "event001": [
                                    [
                                        -2.2333563194364796,
                                        -1.4665946631472622,
                                        0.3130778986929861
                                    ]
                                ],
                                "event002": [
                                    [
                                        -1.7106695658740882,
                                        5.0752318593323515,
                                        -0.07563942967148884
                                    ]
                                ]
                            },
                            "coordinates_relative_polar": {
                                "event000": [
                                    0.0,
                                    0.0,
                                    0.0
                                ],
                                "mic000": [
                                    [
                                        106.69774947852416,
                                        83.3402562971731,
                                        3.104386347271515
                                    ]
                                ],
                                "event001": [
                                    [
                                        213.29200206063442,
                                        83.31675945948695,
                                        2.6901297601024576
                                    ]
                                ],
                                "event002": [
                                    [
                                        108.62702433583053,
                                        90.80913196273397,
                                        5.356313108184676
                                    ]
                                ]
                            }
                        }
                    ],
                    "event001": [
                        {
                            "alias": "event001",
                            "coordinates_absolute": [
                                5.371647987495447,
                                1.5051287270985192,
                                1.7351259003976867
                            ],
                            "coordinates_relative_cartesian": {
                                "event000": [
                                    [
                                        2.2333563194364796,
                                        1.4665946631472622,
                                        -0.3130778986929861
                                    ]
                                ],
                                "event001": [
                                    0.0,
                                    0.0,
                                    0.0
                                ],
                                "mic000": [
                                    1.3474136574811038,
                                    4.4200168160679,
                                    0.046946794197413766
                                ],
                                "event002": [
                                    [
                                        0.5226867535623914,
                                        6.541826522479614,
                                        -0.3887173283644749
                                    ]
                                ]
                            },
                            "coordinates_relative_polar": {
                                "event000": [
                                    [
                                        33.29200206063442,
                                        96.68324054051307,
                                        2.6901297601024576
                                    ]
                                ],
                                "event001": [
                                    0.0,
                                    0.0,
                                    0.0
                                ],
                                "mic000": [
                                    [
                                        73.04649501893131,
                                        89.41790533787594,
                                        4.62106873138401
                                    ]
                                ],
                                "event002": [
                                    [
                                        85.43181705637195,
                                        93.38975691121261,
                                        6.574176515270801
                                    ]
                                ]
                            }
                        }
                    ],
                    "event002": [
                        {
                            "alias": "event002",
                            "coordinates_absolute": [
                                4.848961233933055,
                                -5.0366977953810945,
                                2.1238432287621616
                            ],
                            "coordinates_relative_cartesian": {
                                "event000": [
                                    [
                                        1.7106695658740882,
                                        -5.0752318593323515,
                                        0.07563942967148884
                                    ]
                                ],
                                "event001": [
                                    [
                                        -0.5226867535623914,
                                        -6.541826522479614,
                                        0.3887173283644749
                                    ]
                                ],
                                "event002": [
                                    0.0,
                                    0.0,
                                    0.0
                                ],
                                "mic000": [
                                    0.8247269039187124,
                                    -2.121809706411714,
                                    0.4356641225618887
                                ]
                            },
                            "coordinates_relative_polar": {
                                "event000": [
                                    [
                                        288.6270243358305,
                                        89.19086803726604,
                                        5.356313108184676
                                    ]
                                ],
                                "event001": [
                                    [
                                        265.431817056372,
                                        86.6102430887874,
                                        6.574176515270801
                                    ]
                                ],
                                "event002": [
                                    0.0,
                                    0.0,
                                    0.0
                                ],
                                "mic000": [
                                    [
                                        291.24062250983945,
                                        79.16583571951304,
                                        2.317769212833307
                                    ]
                                ]
                            }
                        }
                    ]
                },
                "microphones": {
                    "mic000": {
                        "name": "ambeovr",
                        "micarray_type": "AmbeoVR",
                        "is_spherical": True,
                        "n_capsules": 4,
                        "capsule_names": [
                            "FLU",
                            "FRD",
                            "BLD",
                            "BRU"
                        ],
                        "coordinates_absolute": [
                            [
                                4.030026609667739,
                                -2.909095809315985,
                                1.6939148705637834
                            ],
                            [
                                4.030026609667739,
                                -2.9206803686227762,
                                1.6824433418367624
                            ],
                            [
                                4.018442050360947,
                                -2.909095809315985,
                                1.6824433418367624
                            ],
                            [
                                4.018442050360947,
                                -2.9206803686227762,
                                1.6939148705637834
                            ]
                        ],
                        "coordinates_polar": [
                            [
                                45.0,
                                55.0,
                                0.01
                            ],
                            [
                                315.0,
                                125.0,
                                0.01
                            ],
                            [
                                135.0,
                                125.0,
                                0.01
                            ],
                            [
                                225.0,
                                55.0,
                                0.01
                            ]
                        ],
                        "coordinates_center": [
                            4.024234330014343,
                            -2.9148880889693807,
                            1.688179106200273
                        ],
                        "coordinates_cartesian": [
                            [
                                0.005792279653395693,
                                0.005792279653395692,
                                0.005735764363510461
                            ],
                            [
                                0.00579227965339569,
                                -0.005792279653395693,
                                -0.005735764363510461
                            ],
                            [
                                -0.005792279653395691,
                                0.005792279653395692,
                                -0.005735764363510461
                            ],
                            [
                                -0.0057922796533956935,
                                -0.005792279653395692,
                                0.005735764363510461
                            ]
                        ]
                    }
                },
                "mesh": {
                    "fname": "Oyens",
                    "ftype": ".glb",
                    "fpath": str(utils.get_project_root() / "tests/test_resources/meshes/Oyens.glb"),
                    "units": "meters",
                    "from_gltf_primitive": False,
                    "name": "defaultobject",
                    "node": "defaultobject",
                    "bounds": [
                        [
                            -3.0433080196380615,
                            -10.448445320129395,
                            -1.1850370168685913
                        ],
                        [
                            5.973234176635742,
                            2.101027011871338,
                            2.4577369689941406
                        ]
                    ],
                    "centroid": [
                        1.527919030159762,
                        -4.550817438070386,
                        1.162934397641578
                    ]
                },
                "rlr_config": {
                    "diffraction": 1,
                    "direct": 1,
                    "direct_ray_count": 500,
                    "direct_sh_order": 3,
                    "frequency_bands": 4,
                    "global_volume": 1.0,
                    "hrtf_back": [
                        0.0,
                        0.0,
                        1.0
                    ],
                    "hrtf_right": [
                        1.0,
                        0.0,
                        0.0
                    ],
                    "hrtf_up": [
                        0.0,
                        1.0,
                        0.0
                    ],
                    "indirect": 1,
                    "indirect_ray_count": 5000,
                    "indirect_ray_depth": 200,
                    "indirect_sh_order": 1,
                    "max_diffraction_order": 10,
                    "max_ir_length": 4.0,
                    "mesh_simplification": 0,
                    "sample_rate": 44100.0,
                    "size": 146,
                    "source_ray_count": 200,
                    "source_ray_depth": 10,
                    "temporal_coherence": 0,
                    "thread_count": 1,
                    "transmission": 1,
                    "unit_scale": 1.0
                },
                "empty_space_around_mic": 0.1,
                "empty_space_around_emitter": 0.2,
                "empty_space_around_surface": 0.2,
                "empty_space_around_capsule": 0.05,
                "repair_threshold": None
            },
            "spatial_format": "A"
        }
    ]
)
def test_scene_from_dict(input_dict: input):
    ev = Scene.from_dict(input_dict)
    assert isinstance(ev, Scene)
    assert len(ev.events) == len(input_dict["events"])
    assert len(ev.state.emitters) == len(input_dict["state"]["emitters"]) == ev.state.ctx.get_source_count()
    # Dump the scene again, reload, and compare
    ev2 = Scene.from_dict(ev.to_dict())
    assert ev2 == ev
>>>>>>> 6710bb4f
<|MERGE_RESOLUTION|>--- conflicted
+++ resolved
@@ -276,7 +276,6 @@
     assert len(oyens_scene_no_overlap.state.microphones) == 1
     assert oyens_scene_no_overlap.state.ctx.get_listener_count() == 4
 
-<<<<<<< HEAD
     oyens_scene_no_overlap.clear_emitters()
     oyens_scene_no_overlap.clear_microphones()
     assert len(oyens_scene_no_overlap.state.microphones) == 0
@@ -348,7 +347,7 @@
     for path in ["audio_out.wav", "metadata_out.json"]:
         assert os.path.isfile(path)
         os.remove(path)
-=======
+
 
 @pytest.mark.parametrize(
     "input_dict",
@@ -1331,5 +1330,4 @@
     assert len(ev.state.emitters) == len(input_dict["state"]["emitters"]) == ev.state.ctx.get_source_count()
     # Dump the scene again, reload, and compare
     ev2 = Scene.from_dict(ev.to_dict())
-    assert ev2 == ev
->>>>>>> 6710bb4f
+    assert ev2 == ev
#!/usr/bin/env python
# -*- coding: utf-8 -*-

"""Test cases for functionality inside audiblelight/core.py"""

import os
from pathlib import Path

import numpy as np
import pytest

from audiblelight import custom_types, utils
from audiblelight.ambience import Ambience
from audiblelight.augmentation import (
    LowpassFilter,
    Phaser,
    SpeedUp,
    TimeFrequencyMasking,
)
from audiblelight.core import Scene
from audiblelight.event import Event
from audiblelight.micarrays import MicArray
from audiblelight.worldstate import Emitter
from tests import utils_tests


@pytest.mark.parametrize(
    "kwargs",
    [
        # Test 1: explicitly define a filepath, emitter keywords, and event keywords (overrides)
        dict(
            filepath=utils_tests.SOUNDEVENT_DIR / "music/000010.mp3",
            position=np.array([-0.5, -0.5, 0.5]),
            polar=False,
            duration=5,
            event_start=5,
            scene_start=5,
            augmentations=SpeedUp(stretch_factor=0.5),
        ),
        # Test 2: explicit event keywords and filepath, but no emitter keywords
        dict(filepath=utils_tests.SOUNDEVENT_DIR / "music/001666.mp3", snr=5),
        # Test 3: explicit event and emitter keywords, but no filepath (will be randomly sampled)
        dict(
            position=np.array([-0.5, -0.5, 0.5]),
            polar=False,
            duration=5,
            event_start=5,
            scene_start=5,
            snr=5,
        ),
        # Test 4: no kwargs
        dict(),
        # Test 5: polar position
        dict(
            filepath=utils_tests.SOUNDEVENT_DIR / "maleSpeech/93853.wav",
            polar=True,
            position=[90, 0.0, 0.5],
            scene_start=0.0,
            augmentations=[LowpassFilter, Phaser()],
        ),
        # Test 6: event right at the end of the scene (but valid)
        dict(
            filepath=utils.sanitise_filepath(utils_tests.TEST_MUSICS[0]),
            scene_start=45,
            duration=4.99,
        ),
        # Test 7: polar position, azimuth exceeds 180 so "wraps around"
        dict(
            filepath=utils_tests.SOUNDEVENT_DIR / "maleSpeech/93853.wav",
            polar=True,
            # -90 azimuth == straight right
            position=[-90, 0.0, 0.5],
            scene_start=0.0,
        ),
    ],
)
def test_add_event_static(kwargs, oyens_scene_no_overlap: Scene):
    # Clear out the randomly-added mic and add one in a specific position (for reproducibility)
    #  This is necessary because in the final test, we assume a polar position WRT the mic
    #  But if the mic is placed randomly, this polar position can sometimes be invalid
    is_polar = kwargs.get("polar", False)
    if is_polar:
        oyens_scene_no_overlap.clear_microphones()
        oyens_scene_no_overlap.add_microphone(alias="mic000", position=[2.5, -1.0, 1.0])

    # Add the event in
    oyens_scene_no_overlap.clear_events()
    oyens_scene_no_overlap.add_event(event_type="static", alias="test_event", **kwargs)
    # Should be added to ray-tracing engine
    assert oyens_scene_no_overlap.state.ctx.get_source_count() == 1

    # Get the event
    ev = oyens_scene_no_overlap.get_event("test_event")
    assert isinstance(ev, Event)
    assert not ev.is_moving
    assert ev.has_emitters
    assert len(ev) == 1

    # Check that the starting and end time of the event is within temporal bounds for the scene
    assert ev.scene_start >= 0
    assert ev.scene_end < oyens_scene_no_overlap.duration

    # If we've passed in a custom position for the emitter, ensure that this is set correctly
    desired_position = kwargs.get("position", None)

    if desired_position is not None:
        # Non-polar positions, can just check directly
        if not is_polar:
            assert np.array_equal(desired_position, ev.start_coordinates_absolute)

        # Polar positions, a bit more complicated as they're silently converted to polar
        if is_polar:
            cart_pos = utils.polar_to_cartesian(desired_position)[0]
            true_pos = (
                oyens_scene_no_overlap.get_microphone("mic000").coordinates_center
                + cart_pos
            )
            assert np.array_equal(true_pos, ev.start_coordinates_absolute)

            # Also check that we've maintained the correct polar position
            assert np.array_equal(
                desired_position, ev.to_dict()["emitters_relative"]["mic000"][0]
            )

    # Check all overrides passed correctly to the event class
    #  When we're using a random file, we cannot check these variables as they might have changed
    #  due to cases where the duration of the random file is shorter than the passed value (5 seconds)
    if kwargs.get("filepath") is not None:
        for override_key, override_val in kwargs.items():
            if hasattr(ev, override_key):
                attr = getattr(ev, override_key)
                # Skip nested keys
                if isinstance(attr, (list, np.ndarray, tuple, set)):
                    continue
                assert attr == override_val

    # Check attributes that we will be adding into the event in its __init__ call based on the kwargs
    for attr_ in [
        "event_end",
        "start_coordinates_absolute",
        "end_coordinates_relative_polar",
    ]:
        assert hasattr(ev, attr_)


@pytest.mark.parametrize(
    "kwargs",
    [
        dict(
            duration=5,
            event_start=5,
            scene_start=5,
            shape="circular",
            filepath=utils_tests.SOUNDEVENT_DIR / "music/000010.mp3",
            augmentations=SpeedUp,
        ),
        dict(
            filepath=utils_tests.SOUNDEVENT_DIR / "music/001666.mp3",
            position=np.array([1.6, -5.1, 1.7]),
            snr=5,
            spatial_velocity=1,
            shape="random",
            duration=5,
        ),
        dict(
            position=np.array([1.6, -5.1, 1.7]),
            duration=5,
            event_start=5,
            scene_start=5,
            snr=5,
            shape="linear",
            spatial_velocity=1,
            spatial_resolution=2,
        ),
        # Test with polar starting positions
        dict(
            filepath=utils_tests.SOUNDEVENT_DIR / "telephone/30085.wav",
            polar=True,
            position=[0.0, 90.0, 1.0],
            shape="linear",
            scene_start=5.0,  # start five seconds in
            spatial_resolution=1.5,
            spatial_velocity=1.0,
            duration=2,
            augmentations=[Phaser, LowpassFilter],
        ),
        dict(
            filepath=utils_tests.SOUNDEVENT_DIR / "telephone/30085.wav",
            polar=True,
            mic="mic000",
            position=[-90.0, 0.0, 1.0],
            shape="linear",
            scene_start=5.0,
            spatial_resolution=1.5,
            spatial_velocity=1.0,
            duration=2,
            augmentations=[Phaser, LowpassFilter],
        ),
    ],
)
def test_add_moving_event(kwargs, oyens_scene_no_overlap: Scene):
    # Clear out the randomly-added mic and add one in a specific position (for reproducibility)
    #  This is necessary because in the final test, we assume a polar position WRT the mic
    #  But if the mic is placed randomly, this polar position can sometimes be invalid
    is_polar = kwargs.get("polar", False)
    if is_polar:
        oyens_scene_no_overlap.clear_microphones()
        oyens_scene_no_overlap.add_microphone(alias="mic000", position=[2.5, -1.0, 1.0])

    # Add the event in
    oyens_scene_no_overlap.clear_events()
    oyens_scene_no_overlap.add_event(event_type="moving", alias="test_event", **kwargs)

    # Should have added exactly one event
    assert len(oyens_scene_no_overlap.events) == 1

    # Get the event
    ev = oyens_scene_no_overlap.get_event("test_event")
    assert isinstance(ev, Event)
    assert ev.is_moving
    assert ev.has_emitters
    assert len(ev) >= 2

    # Check that the starting and end time of the event is within temporal bounds for the scene
    assert ev.scene_start >= 0
    assert ev.scene_end < oyens_scene_no_overlap.duration

    # If we've passed in a custom position for the emitter, ensure that this is set correctly
    desired_position = kwargs.get("position", None)

    if desired_position is not None:
        # Non-polar positions, can just check directly
        if not is_polar:
            assert np.array_equal(desired_position, ev.start_coordinates_absolute)

        # Polar positions, a bit more complicated as they're silently converted to polar
        if is_polar:
            cart_pos = utils.polar_to_cartesian(desired_position)[0]
            true_pos = (
                oyens_scene_no_overlap.get_microphone("mic000").coordinates_center
                + cart_pos
            )
            assert np.array_equal(true_pos, ev.start_coordinates_absolute)

            # Also check that we've maintained the correct polar position
            assert np.array_equal(
                desired_position, ev.to_dict()["emitters_relative"]["mic000"][0]
            )

    # Should have correct number of sources added to the ray-tracing engine
    assert oyens_scene_no_overlap.state.ctx.get_source_count() == len(ev)

    # Check all overrides passed correctly to the event class
    #  When we're using a random file, we cannot check these variables as they might have changed
    #  due to cases where the duration of the random file is shorter than the passed value (5 seconds)
    if kwargs.get("filepath") is not None:
        for override_key, override_val in kwargs.items():
            if hasattr(ev, override_key):
                attr = getattr(ev, override_key)
                # Skip nested keys
                if isinstance(attr, (list, np.ndarray, tuple, set)):
                    continue
                assert attr == override_val

    # Check attributes that we will be adding into the event in its __init__ call based on the kwargs
    for attr_ in [
        "event_end",
        "start_coordinates_absolute",
        "end_coordinates_relative_polar",
    ]:
        assert hasattr(ev, attr_)

    # Starting and ending coordinates should be different
    assert not np.array_equal(
        ev.start_coordinates_absolute, ev.end_coordinates_absolute
    )


@pytest.mark.parametrize(
    "new_event_audio,event_kwargs,raises",
    [
        (
            utils_tests.SOUNDEVENT_DIR / "music/000010.mp3",
            dict(scene_start=6.0, duration=1.0),
            ValueError,
        ),
        (
            utils_tests.SOUNDEVENT_DIR / "music/000010.mp3",
            dict(scene_start=9.0, duration=10.0),
            ValueError,
        ),
        (
            utils_tests.SOUNDEVENT_DIR / "music/000010.mp3",
            dict(scene_start=3.0, duration=10.0),
            ValueError,
        ),
    ],
)
def test_add_bad_event(
    new_event_audio, event_kwargs, raises, oyens_scene_no_overlap: Scene
):
    """
    Test adding an event that should be rejected
    """
    # Add the event in
    oyens_scene_no_overlap.clear_events()
    oyens_scene_no_overlap.add_event(
        event_type="static",
        filepath=utils_tests.SOUNDEVENT_DIR / "music/001666.mp3",
        alias="dummy_event",
        **event_kwargs,
    )
    # Add the tester event in: should raise an error
    with pytest.raises(raises):
        oyens_scene_no_overlap.add_event(
            event_type="static",
            filepath=new_event_audio,
            alias="bad_event",
            **event_kwargs,
        )
    # Should not be added to the dictionary
    assert len(oyens_scene_no_overlap.events) == 1
    with pytest.raises(KeyError):
        _ = oyens_scene_no_overlap.get_event("bad_event")

    # Test adding an event with an invalid event type
    with pytest.raises(ValueError):
        oyens_scene_no_overlap.add_event(
            event_type="will_fail",
            filepath=new_event_audio,
            alias="bad_event",
            **event_kwargs,
        )


@pytest.mark.parametrize("event_type", ["static", "moving"])
def test_add_event_exceeds_scene_duration(event_type, oyens_scene_no_overlap):
    # This event is too long to be added to the scene, should be rejected
    with pytest.raises(ValueError):
        oyens_scene_no_overlap.add_event(
            event_type=event_type,
            duration=20,
            scene_start=40,
            event_start=0,
            filepath=utils_tests.TEST_MUSICS[0],
        )


@pytest.mark.parametrize(
    "mic_arrays",
    [
        (
            dict(
                microphone_type="ambeovr",
                position=np.array([-0.5, -0.5, 0.5]),
                alias="mic000",
            )
        ),
        (dict(microphone_type="ambeovr", alias="mic000")),
    ],
)
def test_add_mic_arrays_to_state(mic_arrays, oyens_scene_no_overlap: Scene):
    # Remove anything added to the space
    oyens_scene_no_overlap.clear_events()
    oyens_scene_no_overlap.state.clear_microphones()
    oyens_scene_no_overlap.add_microphone(**mic_arrays)
    # Try and get the microphone
    mic = oyens_scene_no_overlap.get_microphone("mic000")
    assert issubclass(type(mic), MicArray)
    # Should have attributes set
    for attr_ in ["coordinates_absolute", "n_capsules"]:
        assert hasattr(mic, attr_)
    # Position should be set properly if we've passed this
    if isinstance(mic_arrays, dict) and "position" in mic_arrays:
        assert np.array_equal(mic.coordinates_center, mic_arrays["position"])
    # Number of listeners should all be set OK in the ray-tracing engine
    assert oyens_scene_no_overlap.state.ctx.get_listener_count() == 4


def test_get_event(oyens_scene_no_overlap):
    oyens_scene_no_overlap.add_event(event_type="static")

    # These are all functionally equivalent
    event = oyens_scene_no_overlap.get_event("event000")
    assert isinstance(event, Event)
    event2 = oyens_scene_no_overlap["event000"]
    assert isinstance(event2, Event)
    event3 = oyens_scene_no_overlap.get_event(0)
    assert isinstance(event3, Event)
    event4 = oyens_scene_no_overlap[0]
    assert isinstance(event4, Event)

    # Trying to get event that doesn't exist will raise an error
    #  Error type will vary depending on how we get the event
    with pytest.raises(KeyError):
        oyens_scene_no_overlap.get_event("not_existing")
    with pytest.raises(IndexError):
        oyens_scene_no_overlap.get_event(100)
    with pytest.raises(TypeError):
        oyens_scene_no_overlap.get_event(None)


def test_get_funcs(oyens_scene_no_overlap: Scene):
    oyens_scene_no_overlap.add_event(event_type="static")
    oyens_scene_no_overlap.add_ambience(alias="tester", noise="white")
    # Test all the get functions
    mic = oyens_scene_no_overlap.get_microphone("mic000")
    assert issubclass(type(mic), MicArray)
    emitter_list = oyens_scene_no_overlap.get_emitters("event000")
    assert isinstance(emitter_list, list)
    emitter = oyens_scene_no_overlap.get_emitter("event000", 0)
    assert isinstance(emitter, Emitter)
    events = oyens_scene_no_overlap.get_events()
    assert isinstance(events, list)
    assert isinstance(events[0], Event)
    ambience = oyens_scene_no_overlap.get_ambience("tester")
    assert isinstance(ambience, Ambience)
    ambiences = oyens_scene_no_overlap.get_ambiences()
    assert isinstance(ambiences, list)
    assert isinstance(ambiences[0], Ambience)
    assert ambiences[0] == ambience


def test_clear_funcs(oyens_scene_no_overlap: Scene):
    # Add an event
    oyens_scene_no_overlap.add_event(event_type="static", alias="remover")
    assert len(oyens_scene_no_overlap.events) == 1
    assert oyens_scene_no_overlap.state.num_emitters == 1
    assert oyens_scene_no_overlap.state.ctx.get_source_count() == 1

    # Remove the event and check all has been removed
    oyens_scene_no_overlap.clear_event(alias="remover")
    assert len(oyens_scene_no_overlap.events) == 0
    assert oyens_scene_no_overlap.state.num_emitters == 0
    assert oyens_scene_no_overlap.state.ctx.get_source_count() == 0

    # Trying to remove event that doesn't exist will raise an error
    with pytest.raises(KeyError):
        oyens_scene_no_overlap.clear_event("not_existing")

    # By default, the fixture has one mic with four capsules, so check these
    assert len(oyens_scene_no_overlap.state.microphones) == 1
    assert oyens_scene_no_overlap.state.ctx.get_listener_count() == 4

    oyens_scene_no_overlap.clear_emitters()
    oyens_scene_no_overlap.clear_microphones()
    assert len(oyens_scene_no_overlap.state.microphones) == 0
    assert oyens_scene_no_overlap.state.num_emitters == 0

    oyens_scene_no_overlap.add_event(event_type="static", alias="remover")
    oyens_scene_no_overlap.clear_emitter(alias="remover")
    oyens_scene_no_overlap.add_event(event_type="static", alias="remover")
    oyens_scene_no_overlap.clear_emitters()
    assert oyens_scene_no_overlap.state.num_emitters == 0

    oyens_scene_no_overlap.add_microphone(alias="remover")
    oyens_scene_no_overlap.clear_microphone(alias="remover")
    assert len(oyens_scene_no_overlap.state.microphones) == 0


@pytest.mark.parametrize(
    "n_events",
    [
        1,
        2,
        3,
    ],
)
def test_generate_single_mic(n_events: int, oyens_scene_no_overlap: Scene):
    oyens_scene_no_overlap.clear_events()
    for n_event in range(n_events):
        # Use a short duration here so we don't run into issues with placing events
        oyens_scene_no_overlap.add_event(event_type="static", duration=1.0)

    # Suffixes will be stripped out
    oyens_scene_no_overlap.generate(audio_fname="tmp.wav", metadata_fname="tmp.json")

    for fout in ["tmp_mic000.wav", "tmp.json", "tmp_mic000.csv"]:
        assert os.path.isfile(fout)
        os.remove(fout)


@pytest.mark.parametrize(
    "mic1_type,mic2_type",
    [("monocapsule", "ambeovr"), ("eigenmike32", "ambeovr"), ("ambeovr", "ambeovr")],
)
def test_generate_multiple_mics(
    mic1_type: str, mic2_type, oyens_scene_no_overlap: Scene
):
    # Add multiple mics in
    oyens_scene_no_overlap.clear_microphones()
    oyens_scene_no_overlap.add_microphone(
        alias="mic1", microphone_type=mic1_type, keep_existing=True
    )
    oyens_scene_no_overlap.add_microphone(
        alias="mic2", microphone_type=mic2_type, keep_existing=True
    )

    # Add events in
    oyens_scene_no_overlap.clear_events()
    for n_event in range(2):
        # Use a short duration here so we don't run into issues with placing events
        oyens_scene_no_overlap.add_event(event_type="static", duration=1.0)

    # Do the generation
    oyens_scene_no_overlap.generate(
        audio_fname="tmp.wav", metadata_fname="tmp.json", metadata_json=False
    )

    # Check all events
    for event in oyens_scene_no_overlap.get_events():
        # Should have created required attributes for all events
        assert "mic1" in event.spatial_audio.keys()
        assert "mic2" in event.spatial_audio.keys()

        # Audios should be different but have equivalent dims
        mic1_ev = event.spatial_audio["mic1"]
        mic2_ev = event.spatial_audio["mic2"]
        assert mic1_ev.shape[1] == mic2_ev.shape[1]
        assert not np.array_equal(mic1_ev, mic2_ev)

    # Check the scene
    # Should have created required audios in the scene
    assert "mic1" in oyens_scene_no_overlap.audio.keys()
    assert "mic2" in oyens_scene_no_overlap.audio.keys()

    # Audios should be different but have equivalent dims
    mic1 = oyens_scene_no_overlap.audio["mic1"]
    mic2 = oyens_scene_no_overlap.audio["mic2"]
    assert not np.array_equal(mic1, mic2)
    assert mic1.shape[1] == mic2.shape[1]

    # Should have required filepaths
    for fout in ["tmp_mic1.wav", "tmp_mic1.csv", "tmp_mic2.wav", "tmp_mic2.csv"]:
        assert os.path.isfile(fout)
        os.remove(fout)


def test_generated_csv(oyens_scene_no_overlap: Scene):
    # Add a single event in
    oyens_scene_no_overlap.add_event(event_type="static", duration=1.0)

    # Do the generation, save metadata csv file only
    oyens_scene_no_overlap.generate(
        audio=False, metadata_json=False, metadata_fname="tmp"
    )

    # This code is copied from this repo https://github.com/sharathadavanne/seld-dcase2023
    _fid = open("tmp_mic000.csv", "r")
    _output_dict = {}
    for _line in _fid:
        _words = _line.strip().split(",")
        _frame_ind = int(_words[0])
        if _frame_ind not in _output_dict:
            _output_dict[_frame_ind] = []
        if (
            len(_words) == 5
        ):  # frame, class idx, source_id, polar coordinates(2), no distance data
            _output_dict[_frame_ind].append(
                [int(_words[1]), int(_words[2]), float(_words[3]), float(_words[4])]
            )
        if (
            len(_words) == 6
        ):  # frame, class idx, source_id, polar coordinates(2), distance
            _output_dict[_frame_ind].append(
                [int(_words[1]), int(_words[2]), float(_words[3]), float(_words[4])]
            )
        elif (
            len(_words) == 7
        ):  # frame, class idx, source_id, cartesian coordinates(3), distance
            _output_dict[_frame_ind].append(
                [
                    int(_words[1]),
                    int(_words[2]),
                    float(_words[3]),
                    float(_words[4]),
                    float(_words[5]),
                ]
            )
    _fid.close()
    # Should have stored some values
    assert len(_output_dict) > 0
    os.remove("tmp_mic000.csv")


@pytest.mark.parametrize(
    "dirpath,raises",
    [(None, False), (os.getcwd(), False), ("not/a/dir", FileNotFoundError)],
)
def test_generate_parse_filepaths(dirpath, raises, oyens_scene_no_overlap):
    oyens_scene_no_overlap.clear_events()
    # Use a short duration here so we don't run into issues with placing events
    oyens_scene_no_overlap.add_event(event_type="static", duration=1.0)

    if not raises:
        oyens_scene_no_overlap.generate(output_dir=dirpath)
        assert len(oyens_scene_no_overlap.audio) > 0
        # Cleanup
        for fout in [
            "audio_out_mic000.wav",
            "metadata_out.json",
            "metadata_out_mic000.csv",
        ]:
            assert os.path.isfile(fout)
            os.remove(fout)
    else:
        with pytest.raises(raises):
            oyens_scene_no_overlap.generate(output_dir=dirpath)
        assert len(oyens_scene_no_overlap.audio) == 0


@pytest.mark.parametrize(
    "noise, filepath",
    [
        ("white", None),
        (2.0, None),
        # Mono audio
        (None, utils_tests.SOUNDEVENT_DIR / "waterTap/95709.wav"),
        # FOA audio
        (
            None,
            utils_tests.TEST_RESOURCES / "spatialsoundevents/voice_whitenoise_foa.wav",
        ),
        # Neither noise nor filepath specified, get random audio from background directory
        (None, None),
    ],
)
def test_add_ambience(noise, filepath, oyens_scene_no_overlap: Scene):
    oyens_scene_no_overlap.clear_ambience()
    oyens_scene_no_overlap.add_ambience(noise=noise, filepath=filepath, alias="tester")
    amb = oyens_scene_no_overlap.get_ambience("tester")
    ambience_audio = amb.load_ambience()
    assert isinstance(ambience_audio, np.ndarray)
    expected_duration = (
        oyens_scene_no_overlap.duration * oyens_scene_no_overlap.sample_rate
    )
    assert ambience_audio.shape == (4, expected_duration)


def test_add_ambience_bad(oyens_scene_no_overlap: Scene):
    # Trying to add ambience with channels not specified and no microphones
    oyens_scene_no_overlap.clear_microphones()
    with pytest.raises(
        ValueError,
        match="Cannot infer Ambience channels when no microphones have been added to the WorldState",
    ):
        oyens_scene_no_overlap.add_ambience()

    # Trying to add ambience with microphones with different number of channels
    oyens_scene_no_overlap.add_microphone(microphone_type="ambeovr")
    oyens_scene_no_overlap.add_microphone(
        microphone_type="eigenmike32", alias="will_break_later"
    )
    with pytest.raises(
        ValueError,
        match="Cannot infer Ambience channels when available microphones have different number of capsules",
    ):
        oyens_scene_no_overlap.add_ambience()
    # Cleanup so we don't get the same error in the next test
    oyens_scene_no_overlap.clear_microphone(alias="will_break_later")

    # Trying to add ambience with duplicate aliases
    oyens_scene_no_overlap.add_ambience(
        filepath=utils_tests.TEST_MUSICS[0], alias="dupe_alias"
    )
    with pytest.raises(KeyError, match="Ambience with alias"):
        oyens_scene_no_overlap.add_ambience(alias="dupe_alias")

    # Trying to add ambience with duplicate audio file when this not permitted
    oyens_scene_no_overlap.allow_duplicate_audios = False
    with pytest.raises(ValueError, match="Audio file"):
        oyens_scene_no_overlap.add_ambience(
            alias="ok", filepath=utils_tests.TEST_MUSICS[0]
        )

    # Reset back to default
    oyens_scene_no_overlap.clear_ambience()
    oyens_scene_no_overlap.clear_microphones()
    oyens_scene_no_overlap.add_microphone(microphone_type="ambeovr")
    oyens_scene_no_overlap.allow_duplicate_audios = True


@pytest.mark.parametrize(
    "input_dict",
    [
        {
            "audiblelight_version": "0.1.0",
            "rlr_audio_propagation_version": "0.0.1",
            "creation_time": "2025-08-11_13:07:21",
            "duration": 50.0,
            "ref_db": -50,
            "max_overlap": 1,
            "fg_path": [str(utils_tests.SOUNDEVENT_DIR)],
            "bg_path": [str(utils_tests.SOUNDEVENT_DIR)],
            "ambience": {
                "test_ambience": {
                    "alias": "test_ambience",
                    "beta": 1,
                    "filepath": None,
                    "channels": 4,
                    "sample_rate": 44100.0,
                    "duration": 10.0,
                    "ref_db": -50,
                    "noise_kwargs": {},
                }
            },
            "scene_augmentations": [
                {
                    "name": "TimeFrequencyMasking",
                    "sample_rate": 44100.0,
                    "mel_kwargs": {},
                    "return_spectrogram": False,
                    "replace_with_zero": False,
                    "policy": {"F": 27, "m_F": 1, "T": 100, "m_T": 1},
                }
            ],
            "events": {
                "test_event": {
                    "alias": "test_event",
                    "filename": "000010.mp3",
                    "filepath": str(utils_tests.SOUNDEVENT_DIR / "music/000010.mp3"),
                    "class_id": 8,
                    "class_label": "music",
                    "is_moving": False,
                    "scene_start": 0.0,
                    "scene_end": 0.3922902494331066,
                    "event_start": 0.0,
                    "event_end": 0.3922902494331066,
                    "duration": 0.3922902494331066,
                    "snr": None,
                    "sample_rate": 44100.0,
                    "spatial_resolution": None,
                    "spatial_velocity": None,
                    "num_emitters": 1,
                    "emitters": [
                        [1.8156068957785347, -1.863507837016133, 1.8473540916136413]
                    ],
                    "emitters_relative": {
                        "mic000": [
                            [-156.0890612441748, -5.976352087676762, 3.3744825372046803]
                        ]
                    },
                    "augmentations": [
                        {
                            "name": "Phaser",
                            "sample_rate": 44100,
                            "rate_hz": 9.480337646552867,
                            "depth": 0.4725113710968438,
                            "centre_frequency_hz": 2348.1728842622597,
                            "feedback": 0.0810976870856293,
                            "mix": 0.4228090059318278,
                        }
                    ],
                }
            },
            "state": {
                "emitters": {
                    "test_event": [
                        [1.8156068957785347, -1.863507837016133, 1.8473540916136413]
                    ]
                },
                "microphones": {
                    "mic000": {
                        "name": "ambeovr",
                        "micarray_type": "AmbeoVR",
                        "is_spherical": True,
                        "channel_layout_type": "mono",
                        "n_capsules": 4,
                        "capsule_names": ["FLU", "FRD", "BLD", "BRU"],
                        "coordinates_absolute": [
                            [2.426383418709459, -4.797424158428278, 0.6561976663024979],
                            [2.426383418709459, -4.80900871773507, 0.644726137575477],
                            [2.414798859402668, -4.797424158428278, 0.644726137575477],
                            [2.414798859402668, -4.80900871773507, 0.6561976663024979],
                        ],
                        "coordinates_center": [
                            2.4205911390560635,
                            -4.803216438081674,
                            0.6504619019389875,
                        ],
                    }
                },
                "mesh": {
                    "fname": "Oyens",
                    "ftype": ".glb",
                    "fpath": str(utils_tests.OYENS_PATH),
                    "units": "meters",
                    "from_gltf_primitive": False,
                    "name": "defaultobject",
                    "node": "defaultobject",
                    "bounds": [
                        [-3.0433080196380615, -10.448445320129395, -1.1850370168685913],
                        [5.973234176635742, 2.101027011871338, 2.4577369689941406],
                    ],
                    "centroid": [
                        1.527919030159762,
                        -4.550817438070386,
                        1.162934397641578,
                    ],
                },
                "rlr_config": {
                    "diffraction": 1,
                    "direct": 1,
                    "direct_ray_count": 500,
                    "direct_sh_order": 3,
                    "frequency_bands": 4,
                    "global_volume": 1.0,
                    "hrtf_back": [0.0, 0.0, 1.0],
                    "hrtf_right": [1.0, 0.0, 0.0],
                    "hrtf_up": [0.0, 1.0, 0.0],
                    "indirect": 1,
                    "indirect_ray_count": 5000,
                    "indirect_ray_depth": 200,
                    "indirect_sh_order": 1,
                    "max_diffraction_order": 10,
                    "max_ir_length": 4.0,
                    "mesh_simplification": 0,
                    "sample_rate": 44100.0,
                    "size": 146,
                    "source_ray_count": 200,
                    "source_ray_depth": 10,
                    "temporal_coherence": 0,
                    "thread_count": 1,
                    "transmission": 1,
                    "unit_scale": 1.0,
                },
                "empty_space_around_mic": 0.1,
                "empty_space_around_emitter": 0.2,
                "empty_space_around_surface": 0.2,
                "empty_space_around_capsule": 0.05,
                "repair_threshold": None,
            },
        }
    ],
)
def test_scene_from_dict(input_dict: dict):
    ev = Scene.from_dict(input_dict)
    assert isinstance(ev, Scene)
    assert len(ev.events) == len(input_dict["events"])
    assert (
        ev.state.num_emitters
        == sum(len(em) for em in input_dict["state"]["emitters"].values())
        == ev.state.ctx.get_source_count()
    )
    assert len(ev.ambience.keys()) == len(input_dict["ambience"])
    assert len(ev.scene_augmentations) == len(input_dict["scene_augmentations"])


@pytest.mark.parametrize(
    "filepath, kwargs",
    [
        # Test 1: explicitly define a filepath, emitter keywords, and event keywords (overrides)
        (
            utils_tests.SOUNDEVENT_DIR / "music/000010.mp3",
            dict(
                position=np.array([-0.5, -0.5, 0.5]),
                polar=False,
                ensure_direct_path=False,
                duration=5,
                event_start=5,
                scene_start=5,
            ),
        ),
    ],
)
def test_magic_methods(filepath, kwargs, oyens_scene_no_overlap):
    # Add the event in
    oyens_scene_no_overlap.clear_events()
    oyens_scene_no_overlap.add_event(
        event_type="static", filepath=filepath, alias="test_event", **kwargs
    )
    # Creating an iterator
    for event in oyens_scene_no_overlap:
        assert isinstance(event, Event)
    # Testing remaining dunders
    for att in ["__len__", "__str__", "__repr__", "__getitem__"]:
        assert hasattr(oyens_scene_no_overlap, att)
        _ = getattr(oyens_scene_no_overlap, att)
    # Dump the scene again, reload, and compare
    ev2 = Scene.from_dict(oyens_scene_no_overlap.to_dict())
    assert ev2 == oyens_scene_no_overlap


@pytest.mark.parametrize(
    "aug_list, n_augs",
    [
        ([Phaser, LowpassFilter, SpeedUp], 2),
        ([Phaser], 1),
        # requesting more augs than we have available, coerced to 2
        ([Phaser, LowpassFilter], 5),
    ],
)
@pytest.mark.parametrize(
    "params",
    [
        dict(event_type="static"),
        dict(
            event_type="moving",
            spatial_resolution=1,
            spatial_velocity=1,
            shape="linear",
        ),
    ],
)
def test_add_events_with_random_augmentations(aug_list, n_augs, params):
    """
    Add events with N random augmentations, drawn from our list
    """
    sc = Scene(
        duration=50,
        mesh_path=utils_tests.OYENS_PATH,
        event_augmentations=aug_list,
        fg_path=utils_tests.SOUNDEVENT_DIR,
        max_overlap=1,
    )
    ev = sc.add_event(
        augmentations=n_augs,
        filepath=utils_tests.SOUNDEVENT_DIR / "telephone/30085.wav",
        duration=1,
        **params,
    )
    augs = ev.get_augmentations()

    # All augs should be sampled from our list
    for aug in augs:
        assert type(aug) in aug_list

    # Augmentations should always be unique when random sampling
    assert len(augs) == len(set(type(aug) for aug in augs))

    # Should have expected number of augs
    assert len(augs) == min(len(sc.event_augmentations), n_augs)


@pytest.mark.parametrize(
    "aug_list_of_tuples, n_augs",
    [
        (
            [
                (Phaser, dict(mix=np.random.rand)),
                (LowpassFilter, dict(cutoff_frequency_hz=5000)),
            ],
            2,
        ),
        (
            [
                (SpeedUp, dict(stretch_factor=np.random.rand)),
                (LowpassFilter, dict(cutoff_frequency_hz=5000)),
            ],
            1,
        ),
        (
            [
                (SpeedUp, dict(stretch_factor=np.random.rand)),
                (
                    Phaser,
                    dict(
                        mix=np.random.rand,
                        feedback=0.5,
                        depth=np.random.rand,
                        centre_frequency_hz=500,
                    ),
                ),
                (LowpassFilter, dict(cutoff_frequency_hz=5000)),
            ],
            3,
        ),
    ],
)
def test_add_events_with_parametrised_augmentations(aug_list_of_tuples, n_augs):
    """
    Test adding events where we've set a parametrised distribution for each augmentation
    """
    sc = Scene(
        duration=50,
        mesh_path=utils_tests.OYENS_PATH,
        event_augmentations=aug_list_of_tuples,
        fg_path=utils_tests.SOUNDEVENT_DIR,
        max_overlap=1,
    )
    ev = sc.add_event(augmentations=n_augs, event_type="static")
    augs = ev.get_augmentations()

    # Sort everything so the FX are in the correct order
    augs = sorted(augs, key=lambda x: x.name)
    aug_list_of_tuples = [
        i
        for i in sorted(aug_list_of_tuples, key=lambda x: x[0]().name)
        if i[0] in (type(a) for a in augs)
    ]

    # Should have the correct number of augmentations
    assert len(augs) == n_augs

    # Iterate over the passed in list of augs and the actual augs
    for (expected_aug_type, expected_aug_kwargs), actual_aug in zip(
        aug_list_of_tuples, augs
    ):
        # Should be the correct type
        assert isinstance(actual_aug, expected_aug_type)

        # Iterate over all the kwargs we were expecting to use
        for k, v in expected_aug_kwargs.items():

            # Explicitly provided a value, should be used
            if isinstance(v, custom_types.Numeric):
                assert getattr(actual_aug, k) == v

            # Provided a function to sample the value, should be within range
            else:
                # Call the function N times and check that the actual value is within the range
                sampled_values = [v() for _ in range(1000)]
                assert (
                    (min(sampled_values) - utils.SMALL)
                    < getattr(actual_aug, k)
                    < (max(sampled_values) + utils.SMALL)
                )


@pytest.mark.parametrize(
    "fg_path,bg_path",
    [
        # Single paths
        (
            utils_tests.SOUNDEVENT_DIR / "music",
            str(utils_tests.SOUNDEVENT_DIR / "waterTap"),
        ),
        # list of paths
        (
            [
                utils_tests.SOUNDEVENT_DIR / "music",
                utils_tests.SOUNDEVENT_DIR / "femaleSpeech",
            ],
            [
                utils_tests.SOUNDEVENT_DIR / "waterTap",
                str(utils_tests.SOUNDEVENT_DIR / "maleSpeech"),
            ],
        ),
        # No paths
        (None, None),
    ],
)
def test_parse_audio_paths(fg_path, bg_path):
    sc = Scene(
        duration=50, mesh_path=utils_tests.OYENS_PATH, fg_path=fg_path, bg_path=bg_path
    )
    assert isinstance(sc.fg_audios, list)
    assert isinstance(sc.bg_audios, list)

    for path, audios in zip([fg_path, bg_path], [sc.fg_audios, sc.bg_audios]):
        if path is not None:
            assert len(audios) > 0
            out = sc._get_random_audio(audios)
            assert isinstance(out, Path)
            assert out.is_file()
            assert out.suffix.replace(".", "") in custom_types.AUDIO_EXTS
        else:
            assert len(audios) == 0
            with pytest.raises(FileNotFoundError):
                _ = sc._get_random_audio(audios)


@pytest.mark.parametrize("bad_event_type", ["static", "moving"])
def test_add_duplicated_event_audio(bad_event_type):
    sc = Scene(
        duration=50, mesh_path=utils_tests.OYENS_PATH, allow_duplicate_audios=False
    )

    # Add the audio in the first time: should be fine
    ok_event_type = "static" if bad_event_type == "moving" else "moving"
    sc.add_event(
        event_type=ok_event_type,
        alias="ok",
        filepath=utils_tests.TEST_MUSICS[0],
        duration=1.0,
    )

    # Add the audio in the second time: should raise an error
    with pytest.raises(ValueError, match="Audio file"):
        sc.add_event(
            event_type=bad_event_type,
            alias="bad",
            filepath=utils_tests.TEST_MUSICS[0],
            duration=1.0,
        )


def test_add_duplicated_ambience_audio():
    sc = Scene(
        duration=50, mesh_path=utils_tests.OYENS_PATH, allow_duplicate_audios=False
    )

    # Add the audio in the first time should be fine
    sc.add_ambience(alias="ok", filepath=utils_tests.TEST_MUSICS[0], channels=4)

    # Add the ambience in the second time, should raise
    with pytest.raises(ValueError, match="Audio file"):
        sc.add_ambience(alias="bad", filepath=utils_tests.TEST_MUSICS[0], channels=4)


@pytest.mark.parametrize("allow_dupes", [True, False])
def test_get_random_audio_dupes(allow_dupes):
    sc = Scene(
        mesh_path=utils_tests.OYENS_PATH,
        duration=50,
        allow_duplicate_audios=allow_dupes,
    )

    chosen_audio = utils.sanitise_filepath(utils_tests.TEST_MUSICS[0])
    sc.add_event(duration=1, event_type="static", filepath=chosen_audio)

    # Get N random audios
    randoms = [sc._get_random_audio(utils_tests.TEST_MUSICS) for _ in range(50)]

    # Allow for duplicates in the result or not depending on the argument
    if allow_dupes:
        assert chosen_audio in randoms
    else:
        assert chosen_audio not in randoms


<<<<<<< HEAD
@pytest.mark.parametrize(
    "augmentation",
    [
        TimeFrequencyMasking(
            sample_rate=22050,
            mel_kwargs={},
            return_spectrogram=False,
            replace_with_zero=True,
            policy={"F": 27, "m_F": 1, "T": 100, "m_T": 1},
        ),
        {
            "name": "TimeFrequencyMasking",
            "sample_rate": 22050,
            "mel_kwargs": {},
            "return_spectrogram": False,
            "replace_with_zero": True,
            "policy": {"F": 27, "m_F": 1, "T": 100, "m_T": 1},
        },
    ],
)
def test_scene_augmentations(
    augmentation,
):
    # Create scene with short duration, add microphone
    oyens_scene_no_overlap = Scene(
        duration=10,
        mesh_path=utils_tests.OYENS_PATH,
        fg_path=utils_tests.SOUNDEVENT_DIR,
        bg_path=utils_tests.BACKGROUND_DIR,
        max_overlap=1,  # no overlapping sound events allowed
        state_kwargs=dict(rlr_kwargs=dict(sample_rate=22050)),
    )
    oyens_scene_no_overlap.add_microphone(microphone_type="ambeovr")

    # Clear any augmentations
    oyens_scene_no_overlap.clear_augmentations()
    assert len(oyens_scene_no_overlap.get_augmentations()) == 0

    # Add events and ambience
    oyens_scene_no_overlap.add_event(event_type="static")
    oyens_scene_no_overlap.add_ambience(noise="white")

    # Render the audio but don't save anything to disk
=======
@pytest.mark.parametrize("n_events", [1, 2, 3])
def test_generate_foa(n_events: int, oyens_scene_no_overlap: Scene):
    oyens_scene_no_overlap.clear_events()
    oyens_scene_no_overlap.clear_microphones()

    # Add FOA capsule microphone + events then do generation
    oyens_scene_no_overlap.add_microphone(
        microphone_type="foalistener", alias="foa_test", keep_existing=False
    )
    for n in range(n_events):
        oyens_scene_no_overlap.add_event(event_type="static", duration=1)
>>>>>>> d843fecb
    oyens_scene_no_overlap.generate(
        audio=False, metadata_json=False, metadata_dcase=False
    )

<<<<<<< HEAD
    # Copy the audio to act as a reference
    assert isinstance(oyens_scene_no_overlap.audio, np.ndarray)
    audio_no_aug = oyens_scene_no_overlap.audio.copy()

    # Add the augmentation
    oyens_scene_no_overlap.register_augmentation(augmentation)

    # Should clear out the audio
    assert oyens_scene_no_overlap.audio is None

    # Sanity check augmentation
    assert len(oyens_scene_no_overlap.get_augmentations()) > 0
    assert issubclass(
        type(oyens_scene_no_overlap.get_augmentation(0)), TimeFrequencyMasking
    )

    # Render the audio again
    oyens_scene_no_overlap.generate(
        audio=False, metadata_json=False, metadata_dcase=False
    )

    # Should clear out the audio
    assert isinstance(oyens_scene_no_overlap.audio, np.ndarray)
    audio_aug = oyens_scene_no_overlap.audio.copy()

    # Augmented audio should be different
    assert not np.array_equal(audio_no_aug, audio_aug)
    # But dims should be identical
    assert audio_no_aug.shape == audio_aug.shape
=======
    # Shape of the audio should be 4 channel
    assert oyens_scene_no_overlap.audio["foa_test"].shape[0] == 4
    for ev in oyens_scene_no_overlap.events.values():
        assert ev.spatial_audio["foa_test"].shape[0] == 4
        assert ev.spatial_audio["foa_test"].shape[1] > 0
        assert not np.all(ev.spatial_audio["foa_test"] == 0)
>>>>>>> d843fecb
<|MERGE_RESOLUTION|>--- conflicted
+++ resolved
@@ -1119,7 +1119,29 @@
         assert chosen_audio not in randoms
 
 
-<<<<<<< HEAD
+@pytest.mark.parametrize("n_events", [1, 2, 3])
+def test_generate_foa(n_events: int, oyens_scene_no_overlap: Scene):
+    oyens_scene_no_overlap.clear_events()
+    oyens_scene_no_overlap.clear_microphones()
+
+    # Add FOA capsule microphone + events then do generation
+    oyens_scene_no_overlap.add_microphone(
+        microphone_type="foalistener", alias="foa_test", keep_existing=False
+    )
+    for n in range(n_events):
+        oyens_scene_no_overlap.add_event(event_type="static", duration=1)
+    oyens_scene_no_overlap.generate(
+        audio=False, metadata_json=False, metadata_dcase=False
+    )
+
+    # Shape of the audio should be 4 channel
+    assert oyens_scene_no_overlap.audio["foa_test"].shape[0] == 4
+    for ev in oyens_scene_no_overlap.events.values():
+        assert ev.spatial_audio["foa_test"].shape[0] == 4
+        assert ev.spatial_audio["foa_test"].shape[1] > 0
+        assert not np.all(ev.spatial_audio["foa_test"] == 0)
+
+
 @pytest.mark.parametrize(
     "augmentation",
     [
@@ -1163,24 +1185,10 @@
     oyens_scene_no_overlap.add_ambience(noise="white")
 
     # Render the audio but don't save anything to disk
-=======
-@pytest.mark.parametrize("n_events", [1, 2, 3])
-def test_generate_foa(n_events: int, oyens_scene_no_overlap: Scene):
-    oyens_scene_no_overlap.clear_events()
-    oyens_scene_no_overlap.clear_microphones()
-
-    # Add FOA capsule microphone + events then do generation
-    oyens_scene_no_overlap.add_microphone(
-        microphone_type="foalistener", alias="foa_test", keep_existing=False
-    )
-    for n in range(n_events):
-        oyens_scene_no_overlap.add_event(event_type="static", duration=1)
->>>>>>> d843fecb
     oyens_scene_no_overlap.generate(
         audio=False, metadata_json=False, metadata_dcase=False
     )
 
-<<<<<<< HEAD
     # Copy the audio to act as a reference
     assert isinstance(oyens_scene_no_overlap.audio, np.ndarray)
     audio_no_aug = oyens_scene_no_overlap.audio.copy()
@@ -1209,12 +1217,4 @@
     # Augmented audio should be different
     assert not np.array_equal(audio_no_aug, audio_aug)
     # But dims should be identical
-    assert audio_no_aug.shape == audio_aug.shape
-=======
-    # Shape of the audio should be 4 channel
-    assert oyens_scene_no_overlap.audio["foa_test"].shape[0] == 4
-    for ev in oyens_scene_no_overlap.events.values():
-        assert ev.spatial_audio["foa_test"].shape[0] == 4
-        assert ev.spatial_audio["foa_test"].shape[1] > 0
-        assert not np.all(ev.spatial_audio["foa_test"] == 0)
->>>>>>> d843fecb
+    assert audio_no_aug.shape == audio_aug.shape
--- conflicted
+++ resolved
@@ -32,18 +32,11 @@
 
 ### Prerequisites
 
-<<<<<<< HEAD
 - `python3.10` or above (tested up to `python3.12`)
-=======
-- `git`
-- `python3.10` or above (tested up to `python3.12`)
-- `poetry`
-- `make`
->>>>>>> a5f01d03
 - A modern Linux distro: current versions of `Ubuntu` and `Red Hat` have been tested and confirmed to work.
   - Using another OS? Let us know so we can add it here!
 
-If you're looking to develop `AudibleLight`, you'll also need:
+If you're looking to develop `AudibleLight`, you'll also need to install:
 - `git`
 - `poetry`
 - `make`
@@ -67,11 +60,7 @@
 
 ### Download datasets
 
-<<<<<<< HEAD
 We provide several helper scripts to download and prepare data (3D meshes, sofa files, audio files) that may be useful in `AudibleLight`. To run these:
-=======
-We provide several helper scripts to download and prepare data (meshes, audio files) that may be useful in `AudibleLight`. To run these:
->>>>>>> a5f01d03
 
 ```bash
 make download
@@ -85,17 +74,11 @@
 
 ### Script
 
-<<<<<<< HEAD
 We include scripts to generate large datasets for common tasks relating to spatial soundscape synthesis.
 
 To generate a dataset for sound event localization and detection (**SELD**) that conforms with the [DCASE2023 task 3](https://dcase.community/challenge2023/task-sound-event-localization-and-detection-evaluated-in-real-spatial-sound-scenes) format, run:
 ```bash
 poetry run python scripts/seld/generate_dataset.py
-=======
-To generate a dataset, run:
-```bash
-poetry run python scripts/experiments/generate_dataset.py
->>>>>>> a5f01d03
 ```
 
 To see the available arguments that this script takes, add the `--help` argument

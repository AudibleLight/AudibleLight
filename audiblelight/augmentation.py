--- conflicted
+++ resolved
@@ -19,12 +19,10 @@
 """
 
 import math
-from dataclasses import dataclass
 from random import random
 from typing import Any, Callable, Iterator, Optional, Type, Union
 
 import librosa
-import librosa.feature
 import numpy as np
 from deepdiff import DeepDiff
 from pedalboard import time_stretch
@@ -307,13 +305,8 @@
     exact cutoff frequency or a distribution to sample this from can be provided as arguments to the function.
 
     Arguments:
-<<<<<<< HEAD
-        sample_rate (types.Numeric): the sample rate for the effect to use.
-        cutoff_frequency_hz (Union[types.Numeric, custom_types.DistributionLike]): the cutoff frequency for the filter, or a
-=======
         sample_rate (custom_types.Numeric): the sample rate for the effect to use.
         cutoff_frequency_hz (Union[custom_types.Numeric, custom_custom_types.DistributionLike]): the cutoff frequency for the filter, or a
->>>>>>> 9eb96d73
             distribution-like object to sample this from. Will default to sampling from uniform distribution
             between 5512 and 22050 Hz if not provided.
     """
@@ -415,13 +408,8 @@
     exact cutoff frequency or a distribution to sample this from can be provided as arguments to the function.
 
     Arguments:
-<<<<<<< HEAD
-        sample_rate (types.Numeric): the sample rate for the effect to use.
-        cutoff_frequency_hz (Union[types.Numeric, custom_types.DistributionLike]): the cutoff frequency for the filter, or a
-=======
         sample_rate (custom_types.Numeric): the sample rate for the effect to use.
         cutoff_frequency_hz (Union[custom_types.Numeric, custom_custom_types.DistributionLike]): the cutoff frequency for the filter, or a
->>>>>>> 9eb96d73
             distribution-like object to sample this from. Will default to sampling from uniform distribution
             between 32 and 1024 Hz if not provided.
     """
@@ -1824,241 +1812,4 @@
 
     aug_type = getattr(augmentation_obj, "AUGMENTATION_TYPE", "")
     if aug_type != "event":
-        raise ValueError(f"Augmentation type must be 'event', but got '{aug_type}'")
-
-
-class AudioChannelSwapping(SceneAugmentation):
-    pass
-
-
-@dataclass
-class SpecAugmentPolicy:
-    """
-    A basic policy for SpecAugment. See [1] for a full description of arguments
-
-    References:
-        [1] D. S. Park et al., “SpecAugment: A Simple Data Augmentation Method for Automatic Speech Recognition,” in
-        Interspeech 2019, Sept. 2019, pp. 2613–2617. doi: 10.21437/Interspeech.2019-2680.
-    """
-
-    F: int = 0
-    m_F: int = 0
-    T: int = 0
-    m_T: int = 0
-
-
-@dataclass
-class LibriSpeechBasic(SpecAugmentPolicy):
-    """
-    LibriSpeech Basic (LB) SpecAugment policy
-    """
-
-    F: int = 27
-    m_F: int = 1
-    T: int = 100
-    m_T: int = 1
-
-
-@dataclass
-class LibriSpeechDouble(SpecAugmentPolicy):
-    """
-    LibriSpeech Double (LD) SpecAugment policy
-    """
-
-    F: int = 27
-    m_F: int = 2
-    T: int = 100
-    m_T: int = 2
-
-
-@dataclass
-class SwitchboardMild(SpecAugmentPolicy):
-    """
-    Switchboard Mild (SM) SpecAugment policy
-    """
-
-    F: int = 15
-    m_F: int = 2
-    T: int = 70
-    m_T: int = 2
-
-
-@dataclass
-class SwitchboardStrong(SpecAugmentPolicy):
-    """
-    Switchboard Strong (SD) SpecAugment policy
-    """
-
-    F: int = 27
-    m_F: int = 2
-    T: int = 70
-    m_T: int = 2
-
-
-class TimeFrequencyMasking(SceneAugmentation):
-    """
-    Applies time-frequency masking to multichannel Scene audio.
-
-    Note that only time and frequency masking are implemented; time-warping is NOT used, as is the case in [1].
-    Policy should be an instance of `SpecAugmentPolicy`: see [2] for a full description of the parameters here.
-
-    When processing the input audio, it is first converted to a mel spectrogram with the given arguments, then masking
-    is applied to the spectrogram, and finally it is inverted back to audio using the Griffin-Lim algorithm. If
-    `return_spectrogram` is True, the output spectrogram will be returned after masking: note that this will probably
-    break downstream applications in e.g. `audiblelight.core.Scene`, which expect audio to be returned from
-    augmentations.
-
-    Arguments:
-        sample_rate (types.Numeric): the sample rate for the effect to use.
-        mel_kwargs (dict): dictionary of kwargs to pass to `librosa.feature.melspectrogram`.
-        return_spectrogram (bool): if True, the augmentation will return a mel spectrogram, not a waveform
-        replace_with_zero (bool): if True, masked values are filled with zeroes; otherwise, the channel mean is used.
-        policy: an instance of `SpecAugmentPolicy` or dict, or a list of `SpecAugmentPolicy`/dicts
-
-    References:
-        [1] Q. Wang, J. Du, H.-X. Wu, J. Pan, F. Ma, and C.-H. Lee, “A Four-Stage Data Augmentation Approach to
-        ResNet-Conformer Based Acoustic Modeling for Sound Event Localization and Detection,” IEEE/ACM Trans. Audio
-        Speech Lang. Process., vol. 31, pp. 1251–1264, 2023, doi: 10.1109/TASLP.2023.3256088.
-        [2] D. S. Park et al., “SpecAugment: A Simple Data Augmentation Method for Automatic Speech Recognition,” in
-        Interspeech 2019, Sept. 2019, pp. 2613–2617. doi: 10.21437/Interspeech.2019-2680.
-
-    """
-
-    DEFAULT_POLICIES = [
-        LibriSpeechBasic,
-        LibriSpeechDouble,
-        SwitchboardMild,
-        SwitchboardStrong,
-    ]
-
-    def __init__(
-        self,
-        sample_rate: Optional[types.Numeric] = config.SAMPLE_RATE,
-        mel_kwargs: dict = None,
-        return_spectrogram: Optional[bool] = False,
-        replace_with_zero: Optional[bool] = False,
-        policy: Optional[
-            Union[
-                Type["SpecAugmentPolicy"],
-                list[Type["SpecAugmentPolicy"]],
-                dict,
-                list[dict],
-            ]
-        ] = None,
-    ):
-        super().__init__(sample_rate)
-        self.return_spectrogram = return_spectrogram
-        self.replace_with_zero = replace_with_zero
-
-        # Validate arguments for melspectrogram
-        if mel_kwargs is None:
-            mel_kwargs = dict()
-        mel_kwargs["sr"] = self.sample_rate
-        utils.validate_kwargs(librosa.feature.melspectrogram, **mel_kwargs)
-        self.mel_kwargs = mel_kwargs
-
-        # Create a list of all possible policies, then sample one
-        policy_list = self.get_policy(policy)
-        self.policy: Type["SpecAugmentPolicy"] = np.random.choice(policy_list, 1)[0]
-
-    def get_policy(self, policy: Any) -> list[Type["SpecAugmentPolicy"]]:
-        """
-        Given a potential override, return a list of 'SpecAugmentPolicy' instances to sample from
-        """
-        if policy is None:
-            return self.DEFAULT_POLICIES
-
-        # The policy that we'll use to compute specaugment
-        validate_policies = []
-        if not isinstance(policy, list):
-            policy = [policy]
-        for p in policy:
-            if isinstance(p, dict):
-                p = SpecAugmentPolicy(**p)
-            if not issubclass(type(p), SpecAugmentPolicy):
-                raise TypeError(
-                    f"Expected a subclass of `SpecAugmentPolicy`, but got {type(p)}"
-                )
-            validate_policies.append(p)
-        if len(validate_policies) == 0:
-            raise ValueError("No valid policies found!")
-        return validate_policies
-
-    def _apply_fx(self, input_array: np.ndarray, *_, **__) -> np.ndarray:
-        """
-        Apply the augmentation: frequency and time masking
-        """
-        # Compute the mel spectrogram with required kwargs
-        mel = librosa.feature.melspectrogram(y=input_array, **self.mel_kwargs)
-
-        # Handle mono audio
-        if mel.ndim == 2:
-            mel = np.expand_dims(mel, axis=0)
-
-        # Apply frequency and time masking
-        freq_masked = self.freq_mask(mel)
-        out = self.time_mask(freq_masked)
-
-        # Convert back to waveform (default setting)
-        if not self.return_spectrogram:
-            out = librosa.feature.inverse.mel_to_audio(mel, **self.mel_kwargs)
-
-        return out
-
-    def freq_mask(self, mel_spectrogram: np.ndarray) -> np.ndarray:
-        """
-        Applies frequency masking to the input (multi-channel) mel spectrogram
-        """
-        out = mel_spectrogram.copy()
-        num_mel_channels = out.shape[1]
-
-        # Iterate through the number of frequency bands to mask
-        for i in range(0, self.policy.m_F):
-            f = np.random.randint(0, self.policy.F)  # [0, F)
-            f0 = np.random.randint(0, num_mel_channels - f)  # [0, v - f)
-
-            # Avoids error if values are equal and range is empty
-            if f0 == f0 + f:
-                continue
-
-            # Ending point for the mask
-            mask_end = np.random.randint(f0, f0 + f)
-
-            # Do the frequency masking: either with zeroes or mean from that channel
-            if self.replace_with_zero:
-                for c in out:
-                    c[f0:mask_end] = 0.0
-            else:
-                for c in out:
-                    c[f0:mask_end] = c.mean()
-
-        return out
-
-    def time_mask(self, mel_spectrogram: np.ndarray) -> np.ndarray:
-        """
-        Applies time masking to the input (multi-channel) mel spectrogram
-        """
-        out = mel_spectrogram.copy()
-        tau = out.shape[2]  # time frames
-
-        # apply m_T time masks to the mel spectrogram
-        for i in range(0, self.policy.m_T):
-            t = np.random.randint(0, self.policy.T)  # [0, T)
-            t0 = np.random.randint(0, tau - t)  # [0, tau - t)
-
-            # avoids randrange error if values are equal and range is empty
-            if t0 == t0 + t:
-                continue
-
-            # Ending point for the mask
-            mask_end = np.random.randint(t0, t0 + t)
-
-            # Do the time masking: either with zeroes or mean from that channel
-            if self.replace_with_zero:
-                for c in out:
-                    c[:, t0:mask_end] = 0
-            else:
-                for c in out:
-                    c[:, t0:mask_end] = c.mean()
-
-        return out+        raise ValueError(f"Augmentation type must be 'event', but got '{aug_type}'")
--- conflicted
+++ resolved
@@ -378,12 +378,8 @@
 def render_event_audio(
     event: Event,
     irs: np.ndarray,
-<<<<<<< HEAD
     mic_alias: str,
-    ref_db: types.Numeric = config.REF_DB,
-=======
     ref_db: custom_types.Numeric = config.REF_DB,
->>>>>>> 9eb96d73
     ignore_cache: Optional[bool] = True,
     fft_size: Optional[custom_types.Numeric] = config.FFT_SIZE,
     win_size: Optional[custom_types.Numeric] = config.WIN_SIZE,
@@ -402,12 +398,8 @@
     Arguments:
         event (Event): the Event object to render audio for
         irs (np.ndarray): the IR audio array for the given event, taken from the WorldState and this event's Emitters
-<<<<<<< HEAD
         mic_alias: the microphone alias associated with the IRs used here
-        ref_db (types.Numeric): the noise floor for the Scene
-=======
         ref_db (custom_types.Numeric): the noise floor for the Scene
->>>>>>> 9eb96d73
         ignore_cache (bool): if True, any cached spatial audio from a previous call to this function will be discarded
         fft_size (custom_types.Numeric): size of the FFT, defaults to 512 samples
         win_size (int): the window size of the FFT, defaults to 256 samples

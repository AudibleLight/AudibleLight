#!/usr/bin/env python
# -*- coding: utf-8 -*-

"""Modules and functions for "synthesizing" outputs (including audio, video, image, metadata)"""

from time import time
from typing import Optional

import librosa
import numpy as np
from loguru import logger
from scipy import fft, signal
from tqdm import tqdm

from audiblelight import utils
from audiblelight.ambience import Ambience
from audiblelight.core import Scene
from audiblelight.event import Event


def apply_snr(x: np.ndarray, snr: utils.Numeric) -> np.ndarray:
    """
    Scale an audio signal to a given maximum SNR.

    Taken from [`SpatialScaper`](https://github.com/marl/SpatialScaper/blob/dd130d1e0f8aef0c93f5e1b73c3445f855b92e7b/spatialscaper/spatialize.py#L147)

    Return:
        np.ndarray: the scaled audio signal
    """
    return x * snr / np.abs(x).max(initial=1e-15)


def db_to_multiplier(db: utils.Numeric, x: utils.Numeric) -> float:
    """
    Calculates the multiplier factor from a decibel (dB) value that, when applied to x, adjusts its amplitude to
    reflect the specified dB. The relationship is based on the formula 20 * log10(factor * x) ≈ db.

    Taken from [`SpatialScaper`](https://github.com/marl/SpatialScaper/blob/dd130d1e0f8aef0c93f5e1b73c3445f855b92e7b/spatialscaper/utils.py#L287)

    Arguments:
        db (float): The target decibel change to be applied.
        x  (float): The original amplitude of x

    Returns:
        float: The multiplier factor.
    """
    return 10 ** (db / 20) / x


def time_invariant_convolution(audio: np.ndarray, ir: np.ndarray) -> np.ndarray:
    """
    Convolve a static, time-invariant impulse response with an audio input.

    Arguments:
        audio (np.ndarray): Input audio waveform with shape (n_samples,)
        ir (np.ndarray): Input impulse response waveform with shape (n_samples, n_ir_channels)

    Returns:
        np.ndarray: The convolved audio signal with shape (n_samples, n_ir_channels)

    Raises:
        ValueError: When input arrays do not match expected shapes
    """
    # Sanitise inputs
    if audio.ndim != 1:
        raise ValueError(
            f"Only mono input is supported, but got {audio.ndim} dimensions!"
        )
    if ir.ndim != 2:
        raise ValueError(
            f"Expected shape of IR should be (n_samples, n_channels), but got ({ir.shape}) instead"
        )

    # Shape of both arrays should be (n_samples, n_channels)
    #  where audio[n_channels] == 1, ir[n_channels] >= 1,
    #  and audio[n_samples] may not equal ir[n_samples]
    audio = np.expand_dims(audio, 1)

    # Get all the shapes
    n_audio_samples, n_audio_channels = audio.shape
    n_ir_samples, n_ir_channels = ir.shape

    # Pad out the IR signal if it is shorter than the audio, and raise a warning
    if n_ir_samples < n_audio_samples:
        logger.warning(
            f"IR has fewer samples than audio (IR: {n_ir_samples}, audio: {n_audio_samples}). "
            f"IR will be right-padded with zeros to match audio length!"
        )
        ir = np.pad(
            ir,
            ((0, n_audio_samples - n_ir_samples), (0, 0)),
            mode="constant",
            constant_values=0,
        )

    # Perform the convolution using FFT method
    #  the output shape will be (n_ir_samples, n_ir_channels)
    convolve: np.ndarray = signal.fftconvolve(audio, ir, mode="full", axes=0)

    # Transpose so we get (n_channels, n_samples)
    return convolve.T


def stft(
    y: np.ndarray,
    fft_size: utils.Numeric = 512,
    win_size: utils.Numeric = 256,
    hop_size: utils.Numeric = 128,
    stft_dims_first: bool = True,
) -> np.ndarray:
    """
    Compute the STFT for a given input signal
    """
    # Generate the window function
    window = np.sin(np.pi / win_size * np.arange(win_size)) ** 2

    # Compute padding and pad the input signal
    n_frames = 2 * int(np.ceil(y.shape[-1] / (2.0 * hop_size))) + 1
    pad_width = [(0, 0)] * (y.ndim - 1) + [
        (win_size - hop_size, n_frames * hop_size - y.shape[-1])
    ]
    y_padded = np.pad(y, pad_width, mode="constant")

    # Use stride tricks to efficiently extract windows
    shape = y_padded.shape[:-1] + (win_size, n_frames)
    strides = y_padded.strides[:-1] + (
        y_padded.strides[-1],
        y_padded.strides[-1] * hop_size,
    )
    windows = np.lib.stride_tricks.as_strided(y_padded, shape=shape, strides=strides)

    # Apply window function and compute FFT
    spec = fft.rfft(windows * window[:, None], fft_size, norm="backward", axis=-2)

    # move stft dims to the front (it's what the tv conv expects)
    if stft_dims_first:
        spec = np.moveaxis(np.moveaxis(spec, -2, 0), -1, 0)  # (frames, freq, ...)
    spec = np.ascontiguousarray(spec)

    return spec


def generate_interpolation_matrix(
    ir_times: np.ndarray,
    sr: utils.Numeric,
    hop_size: utils.Numeric,
    n_frames: Optional[utils.Numeric] = None,
) -> np.ndarray:
    """
    Generate impulse response interpolation weights that determines how the source moves through space.

    This is currently simple linear interpolation between ir_times.

    Arguments:
        ir_times (np.ndarray): The IR start times.
        sr (int): Samples per second.
        hop_size (int): The stft hop size.
        n_frames (int): The number of stft frames. Defaults to the maximum frame in ir_times.

    Returns:
        np.ndarray: the interpolation weights.
    """
    # frame indices when each IR starts: (n_irs)
    frames = np.round((ir_times * sr + hop_size) / hop_size)
    n_frames = n_frames if n_frames is not None else int(frames[-1])

    # IR interpolation weights between 0 and 1: (n_frames, n_irs)
    g_interp = np.zeros((n_frames, len(frames)))

    for ni in range(len(frames) - 1):
        tpts = np.arange(frames[ni], frames[ni + 1] + 1, dtype=int) - 1
        ntpts_ratio = np.linspace(0, 1, len(tpts))
        g_interp[tpts, ni] = 1 - ntpts_ratio
        g_interp[tpts, ni + 1] = ntpts_ratio

    return g_interp


def perform_time_variant_convolution(
    s_audio: np.ndarray,
    s_ir: np.ndarray,
    w_ir: np.ndarray,
    ir_slice_min: utils.Numeric = 0,
    ir_relevant_ratio_max: utils.Numeric = 0.5,
) -> np.ndarray:
    """
    Convolve a bank of time-varying impulse responses with an audio spectrogram.

    Arguments:
        s_audio (np.ndarray): Input audio spectrogram with shape (frames, frequency).
        s_ir (np.ndarray): Input impulse response spectrograms with shape (frames, frequency, channels, # of IRs).
        w_ir (np.ndarray): Impulse response mixing weights between [0, 1] with shape (frames, # of IRs).

    Returns:
        np.ndarray: the convolved audio spectrogram with shape (frames, frequency).
    """
    # get shapes
    n_frames_ir, n_freq, n_ch, n_irs = s_ir.shape
    n_frames = min(
        s_audio.shape[0], w_ir.shape[0]
    )  # TODO: constant pad ir_interp to sigspec length

    # Invert time for convolution
    s_audio = np.ascontiguousarray(s_audio[::-1])
    w_ir = np.ascontiguousarray(w_ir[::-1]).astype(complex)

    # Output: spatialized stft
    spatial_stft = np.empty((n_frames, n_freq, n_ch), dtype=complex)

    for i in range(n_frames):
        # slice time window that IRs are defined over
        i_ir = -i - 1
        j_ir = min(i_ir + n_frames_ir, 0) or None
        sir = s_ir[: i + 1]
        wir = w_ir[i_ir:j_ir]
        s = s_audio[i_ir:j_ir]

        # drop inactive irs to reduce computation
        # _ir_slice_min refers to the minimum number of IRs where it makes sense
        # to start optimizing the matrix multiplication by copying the non-zero
        # subset of the W_ir matrix.
        if ir_slice_min is not None and n_irs >= ir_slice_min:
            relevant = np.any(wir != 0, axis=0)
            # _ir_relevant_ratio_max decides if the matrix should be subselected
            # based on the proportion of IRs that are active. Basically, if all IRs
            # have some non-zero weight, then there is no point in copying the matrix.
            if relevant.mean() < ir_relevant_ratio_max:  # could optimize this
                sir = sir[
                    :, :, :, relevant
                ]  # this is a copy because of the boolean array :/
                wir = wir[:, relevant]

        # compute the weighted IR spectrogram
        # (frame, freq, ch, nir) x (frame, _, _, nir) = (frame, freq, ch, _)
        ctf_ltv = np.einsum("ijkl,il->ijk", sir, wir)

        # Multiply the signal spectrogram with the CTF
        # (frame, freq, ch) x (frame, freq, _) = (freq, ch)
        Si = np.einsum("ijk,ij->jk", ctf_ltv, s)

        spatial_stft[i] = Si  # (frame, freq, ch)

    return spatial_stft


def istft_overlap_synthesis(
    spatial_stft: np.ndarray,
    fft_size: utils.Numeric,
    win_size: utils.Numeric,
    hop_size: utils.Numeric,
) -> np.ndarray:
    """
    Given a stft, recompose it into audio samples using overlap-add synthesis.
    """
    n_frames, _, n_ch = spatial_stft.shape

    # Inverse FFT
    audio_frames = np.real(fft.irfft(spatial_stft, n=fft_size, axis=1, norm="forward"))

    # Overlap-add synthesis for all frames
    spatial_audio = np.zeros(((n_frames + 1) * hop_size + win_size, n_ch))
    for i in range(n_frames):
        spatial_audio[i * hop_size : i * hop_size + fft_size] += audio_frames[i]

    return spatial_audio[win_size : n_frames * hop_size, :]


def time_variant_convolution(
    irs: np.ndarray,
    event: Event,
    win_size: utils.Numeric,
    hop_size: Optional[utils.Numeric] = None,
) -> np.ndarray:
    """
    Performs time-variant convolution for given IRs and Event object
    """

    # Grab the event audio (this should already be loaded)
    audio = event.load_audio()

    # Get parameters and shapes
    win_size = int(utils.sanitise_positive_number(win_size))
    if hop_size is None:
        hop_size = win_size // 2
    hop_size = int(utils.sanitise_positive_number(hop_size))
    fft_size = 2 * win_size

    # Compute the spectrograms for both the IRs and the audio
    # Output is (n_frames, n_freq_bins, n_capsules, n_sources)
    ir_spec = stft(irs, fft_size, win_size, hop_size)
    audio_spec = stft(audio, fft_size, win_size, hop_size)

    # Interpolate between the duration of the audio file and the number of IRs to get the time matrix
    ir_times = np.linspace(0, event.duration, len(event))
    w_ir = generate_interpolation_matrix(ir_times, event.sample_rate, hop_size)

    # Convolve signal with irs
    # Output is (n_audio_frames, freq_bins, n_capsules)
    spatial_stft = perform_time_variant_convolution(audio_spec, ir_spec, w_ir)

    # Output is (n_channels, n_samples)
    return istft_overlap_synthesis(spatial_stft, fft_size, win_size, hop_size).T


def generate_scene_audio_from_events(scene: Scene) -> None:
    """
    Generate complete audio from a scene, including all events and any background noise

    Note that this function has no direct return. Instead, the finalised audio is written to the `Scene` object
    as an attribute, and can be saved with (for instance) `librosa` or `soundfile`.

    Returns:
        None
    """
    # Create empty array with shape (n_channels, n_samples)
    channels = max([ev.spatial_audio.shape[0] for ev in scene.events.values()])
    duration = round(scene.duration * scene.sample_rate)
    scene_audio = np.zeros((channels, duration), dtype=np.float32)

    # If we have ambient noise for the scene, and it is valid, add it in now
    if len(scene.ambience) > 0:
        for ambience in scene.ambience.values():
            if not isinstance(ambience, Ambience):
                raise TypeError(
                    f"Expected scene ambient noise to be of type Ambience, but got {type(ambience)}!"
                )

            ambient_noise = ambience.load_ambience()
            if ambient_noise.shape != scene_audio.shape:
                raise ValueError(
                    f"Scene ambient noise does not match expected shape. "
                    f"Expected {scene_audio.shape}, but got {ambient_noise.shape}."
                )

            # Now we scale to match the desired noise floor (taken from SpatialScaper)
            scaled = db_to_multiplier(ambience.ref_db, np.mean(np.abs(ambient_noise)))
            amb = scaled * ambient_noise

            # TODO: ideally, we can also support adding noise with a given offset and duration
            scene_audio += amb

    # Iterate over all the events
    for event in scene.events.values():
        # Compute scene time in samples
        scene_start = max(0, round(event.scene_start * scene.sample_rate))
        scene_end = min(round(event.scene_end * scene.sample_rate), duration)

        # Ensure valid slice
        if scene_end <= scene_start:
<<<<<<< HEAD
            logger.warning(
=======
            print(
>>>>>>> f81cfcd2
                f"Skipping event due to invalid slice: start={scene_start}, end={scene_end}"
            )
            continue

        # Truncate or pad spatial_audio to fit the scene slice length
<<<<<<< HEAD
        spatial_audio = event.spatial_audio[:, :num_samples]

        # If spatial_audio is shorter than expected, pad it (optional but safe)
        if spatial_audio.shape[1] < num_samples:
            pad_width = num_samples - spatial_audio.shape[1]
            spatial_audio = np.pad(
                spatial_audio, ((0, 0), (0, pad_width)), mode="constant"
            )
=======
        num_samples = scene_end - scene_start
        spatial_audio = pad_or_truncate_audio(event.spatial_audio, num_samples)
>>>>>>> f81cfcd2

        # Additive synthesis
        scene_audio[:, scene_start:scene_end] += spatial_audio

    # Sanity check everything
    librosa.util.valid_audio(scene_audio)
    utils.validate_shape(scene_audio.shape, (channels, duration))

    scene.audio = scene_audio


<<<<<<< HEAD
def render_event_audio(
    event: Event, irs: np.ndarray, ref_db: utils.Numeric, ignore_cache: bool = True
=======
def pad_or_truncate_audio(
    audio: np.ndarray, desired_samples: utils.Numeric
) -> np.ndarray:
    """
    Pads or truncates audio with desired number of samples.
    """
    # Audio is too short, needs padding
    if audio.shape[1] < desired_samples:
        return np.pad(
            audio, ((0, 0), (0, desired_samples - audio.shape[1])), mode="constant"
        )
    # Audio is too long, needs truncating
    elif audio.shape[1] > desired_samples:
        return audio[:, :desired_samples]
    # Audio is just right
    else:
        return audio


def render_event_audio(
    event: Event,
    irs: np.ndarray,
    ref_db: utils.Numeric,
    ignore_cache: bool = True,
    win_size: utils.Numeric = 512,
    hop_size: Optional[utils.Numeric] = None,
>>>>>>> f81cfcd2
) -> None:
    """
    Renders audio for a given `Event` object.

    Audio is rendered following the following stages:
        - Load audio for the `Event` object and transform according to given SNR, noise floor, effects, etc.
        - Convolve `Event` audio with IRs from associated `Emitter` objects

    Note that this function has no direct return. Instead, it simply populates the `spatial_audio` attribute of the
    event, which can then be written using (e.g.) `librosa`, `soundfile`, etc.

    Arguments:
        event (Event): the Event object to render audio for
        irs (np.ndarray): the IR audio array for the given event, taken from the WorldState and this event's Emitters
        ref_db (utils.Numeric): the noise floor for the Scene
        ignore_cache (bool): if True, any cached spatial audio from a previous call to this function will be discarded
        win_size (int): the window size of the FFT, defaults to 512 samples
        hop_size (utils.Numeric): the size of the hop between FFTs, defaults to (win_size // 2) samples

    Returns:
        None
    """
    # In cases where we've already cached the spatial audio, and we want to use it, skip over
    if event.spatial_audio is not None and not ignore_cache:
        return

    # Grab the IRs for the current event's emitters
    #  This gets us (N_capsules, N_emitters, N_samples)
    n_ch, n_emitters, n_ir_samples = irs.shape

    # Grab the audio for the event as well and validate
    audio = event.load_audio(ignore_cache=ignore_cache)
    librosa.util.valid_audio(audio)

    # TODO: this is when we'd also apply any data augmentation, etc.
    n_audio_samples = audio.shape[0]

    # Only a single emitter (IR): we can convolve easily with scipy
    if n_emitters == 1:
        if event.is_moving:
            raise ValueError(
                "Moving Event has only one emitter!"
            )  # something has gone very wrong to hit this
        # TODO: if any emitters are not mono, this will break silently
        spatial = time_invariant_convolution(audio, irs[:, 0].T)

    # No emitters: means that audio is not spatialized
    elif n_emitters == 0:
        logger.warning(
            f"No IRs were found for Event with alias {event.alias}. Audio is being tiled along the "
<<<<<<< HEAD
            f"channel dimension to match the expected shape ({n_ch, n_audio_samples})."
=======
            f"channel dimension to match the expected shape {n_ch, n_audio_samples}."
>>>>>>> f81cfcd2
        )
        spatial = np.repeat(audio[:, None], n_ch, 1).T

    # Moving sound sources: need to do time-variant convolution
    else:
        if not event.is_moving:
            raise ValueError(
                "Expected a moving event!"
            )  # something has gone very wrong to hit this
        spatial = time_variant_convolution(irs, event, win_size, hop_size)

    # Pad or truncate the audio to match the desired number of samples
    spatial = pad_or_truncate_audio(spatial, n_audio_samples)

    # Deal with amplitude: this logic is taken from SpatialScaper
    #  This scales the audio simply to the maximum SNR
    spatial = apply_snr(spatial, event.snr)
    #  This scales to match the Scene's noise floor + the SNR for the Event
    event_scale = db_to_multiplier(ref_db + event.snr, np.mean(np.abs(spatial)))
    spatial = event_scale * spatial

    # Validate that the spatial audio has the expected shape and it is valid audio
    utils.validate_shape(spatial.shape, (n_ch, n_audio_samples))
    librosa.util.valid_audio(spatial)

    # Cast the audio as an attribute of the event, function has no direct return
    event.spatial_audio = spatial


def render_audio_for_all_scene_events(scene: Scene, ignore_cache: bool = True) -> None:
    """
    Renders audio for all `Events` associated with a given `Scene` object.

    Audio is rendered following the following stages:
        - Generate IRs for associated microphones and emitters inside `Scene.WorldState` using ray-tracing engine
        - Load audio for all `Scene.Event` objects and transform according to given SNR, effects, etc.
        - Convolve `Scene.Event` audio with IRs from associated `Emitter` objects

    Note that this function has no direct return. Instead, the audio for every `Event` object is populated inside the
    `Event.spatial_audio` attribute, which can be written using (for example) `pysoundfile` or `librosa`.

    Arguments:
        scene: Scene object with associated `WorldState`, `Emitter`, `MicArray`, `Event` objects added.
        ignore_cache (optional): If True (default), cached Event audio will be ignored

    Returns:
        None
    """

    # If we're invalidating the cache, always re-simulate the IRs whenever calling this function
    if ignore_cache:
        scene.state.simulate()
    # Otherwise, only run the synthesis if this hasn't already been done
    else:
        try:
            _ = scene.state.irs
        except AttributeError:
            scene.state.simulate()

    # Grab the IRs from the entire WorldState
    #  The expected IR shape is (N_capsules, N_emitters, N_channels (== 1), N_samples)
    irs = scene.state.ctx.get_audio()
    # TODO: probably won't work with more than one microphone!
    emitter_counter = 0

    # Iterate over each one of our Events
    start = time()
    for event_alias, event in tqdm(
        scene.events.items(), desc="Rendering event audio..."
    ):

        # Grab the IRs for the current event's emitters
        #  This gets us (N_capsules, N_emitters, N_samples)
        event_irs = irs[
            :, emitter_counter : len(event.emitters) + emitter_counter, 0, :
        ]

        # Render the audio for the event
        #  This function has no return, instead it just sets the `spatial_audio` attribute for the Event
        render_event_audio(
            event, event_irs, ref_db=scene.ref_db, ignore_cache=ignore_cache
        )

        # Update the counter
        emitter_counter += len(event.emitters)

    logger.info(f"Rendered scene audio in {(time() - start):.2f} seconds.!")


# noinspection PyProtectedMember
def validate_scene(scene: Scene) -> None:
    """
    Validates a Scene object before synthesis and raises errors as required.

    Returns:
        None
    """
    # Validate WorldState
    if len(scene.state.emitters) == 0:
        raise ValueError("WorldState has no emitters!")
    if len(scene.state.microphones) == 0:
        raise ValueError("WorldState has no microphones!")

    # Validate ray-tracing engine
    if scene.state.ctx.get_listener_count() == 0:
        raise ValueError("Ray-tracing engine has no listeners!")
    if scene.state.ctx.get_source_count() == 0:
        raise ValueError("Ray-tracing engine has no sources!")

    # Validate Events
    if len(scene.events) == 0:
        raise ValueError("Scene has no events!")

    # Validate across all parts of the library, e.g. WorldState, Scene, ray-tracing engine
    vals = (
<<<<<<< HEAD
        len(scene.events),
        len(scene.state.emitters),
=======
        sum(
            len(ev) for ev in scene.events.values()
        ),  # sums number of emitters for every event
        sum(
            len(em) for em in scene.state.emitters.values()
        ),  # sums number of emitters in total for the scene
>>>>>>> f81cfcd2
        scene.state.ctx.get_source_count(),
    )
    if not all(v == vals[0] for v in vals):
        raise ValueError(
            f"Mismatching number of emitters, events, and sources! "
            f"Got {len(scene.events)} events, {len(scene.state.emitters)} emitters, "
            f"{scene.state.ctx.get_source_count()} sources."
        )

    capsules = sum(m.n_capsules for m in scene.state.microphones.values())
    if capsules != scene.state.ctx.get_listener_count():
        raise ValueError(
            f"Mismatching number of microphones and listeners! "
            f"Got {capsules} capsules, {scene.state.ctx.get_listener_count()} listeners."
<<<<<<< HEAD
        )
=======
        )

    if any(not ev.has_emitters for ev in scene.events.values()):
        raise ValueError("Some events have no emitters registered to them!")
>>>>>>> f81cfcd2
<|MERGE_RESOLUTION|>--- conflicted
+++ resolved
@@ -347,29 +347,14 @@
 
         # Ensure valid slice
         if scene_end <= scene_start:
-<<<<<<< HEAD
             logger.warning(
-=======
-            print(
->>>>>>> f81cfcd2
                 f"Skipping event due to invalid slice: start={scene_start}, end={scene_end}"
             )
             continue
 
         # Truncate or pad spatial_audio to fit the scene slice length
-<<<<<<< HEAD
-        spatial_audio = event.spatial_audio[:, :num_samples]
-
-        # If spatial_audio is shorter than expected, pad it (optional but safe)
-        if spatial_audio.shape[1] < num_samples:
-            pad_width = num_samples - spatial_audio.shape[1]
-            spatial_audio = np.pad(
-                spatial_audio, ((0, 0), (0, pad_width)), mode="constant"
-            )
-=======
         num_samples = scene_end - scene_start
         spatial_audio = pad_or_truncate_audio(event.spatial_audio, num_samples)
->>>>>>> f81cfcd2
 
         # Additive synthesis
         scene_audio[:, scene_start:scene_end] += spatial_audio
@@ -381,10 +366,6 @@
     scene.audio = scene_audio
 
 
-<<<<<<< HEAD
-def render_event_audio(
-    event: Event, irs: np.ndarray, ref_db: utils.Numeric, ignore_cache: bool = True
-=======
 def pad_or_truncate_audio(
     audio: np.ndarray, desired_samples: utils.Numeric
 ) -> np.ndarray:
@@ -411,7 +392,6 @@
     ignore_cache: bool = True,
     win_size: utils.Numeric = 512,
     hop_size: Optional[utils.Numeric] = None,
->>>>>>> f81cfcd2
 ) -> None:
     """
     Renders audio for a given `Event` object.
@@ -462,11 +442,7 @@
     elif n_emitters == 0:
         logger.warning(
             f"No IRs were found for Event with alias {event.alias}. Audio is being tiled along the "
-<<<<<<< HEAD
-            f"channel dimension to match the expected shape ({n_ch, n_audio_samples})."
-=======
             f"channel dimension to match the expected shape {n_ch, n_audio_samples}."
->>>>>>> f81cfcd2
         )
         spatial = np.repeat(audio[:, None], n_ch, 1).T
 
@@ -582,17 +558,12 @@
 
     # Validate across all parts of the library, e.g. WorldState, Scene, ray-tracing engine
     vals = (
-<<<<<<< HEAD
-        len(scene.events),
-        len(scene.state.emitters),
-=======
         sum(
             len(ev) for ev in scene.events.values()
         ),  # sums number of emitters for every event
         sum(
             len(em) for em in scene.state.emitters.values()
         ),  # sums number of emitters in total for the scene
->>>>>>> f81cfcd2
         scene.state.ctx.get_source_count(),
     )
     if not all(v == vals[0] for v in vals):
@@ -607,11 +578,7 @@
         raise ValueError(
             f"Mismatching number of microphones and listeners! "
             f"Got {capsules} capsules, {scene.state.ctx.get_listener_count()} listeners."
-<<<<<<< HEAD
-        )
-=======
         )
 
     if any(not ev.has_emitters for ev in scene.events.values()):
-        raise ValueError("Some events have no emitters registered to them!")
->>>>>>> f81cfcd2
+        raise ValueError("Some events have no emitters registered to them!")
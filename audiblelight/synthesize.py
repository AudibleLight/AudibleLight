--- conflicted
+++ resolved
@@ -496,20 +496,12 @@
         except AttributeError:
             scene.state.simulate()
 
-<<<<<<< HEAD
+    # Validate the scene
+    validate_scene(scene)
     # Grab the IRs from the WorldState
     #  This is a dictionary with format {mic000: [N_channels, N_emitters, N_samples], ...}
     irs = scene.state.get_irs()
 
-=======
-    # Validate the scene
-    validate_scene(scene)
-
-    # Grab the IRs from the WorldState
-    #  This is a dictionary with format {mic000: [N_channels, N_emitters, N_samples], ...}
-    irs = scene.state.get_irs()
-
->>>>>>> e5342d43
     # Iterate over all microphones
     start = time()
     for mic_alias, mic_ir in irs.items():

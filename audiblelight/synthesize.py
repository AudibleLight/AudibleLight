#!/usr/bin/env python
# -*- coding: utf-8 -*-

"""Modules and functions for "synthesizing" outputs (including audio, video, image, metadata)"""

from collections import Counter
from time import time
from typing import Optional

import librosa
import numpy as np
import pandas as pd
from loguru import logger
from scipy import fft, signal

from audiblelight import config, custom_types, utils
from audiblelight.ambience import Ambience
from audiblelight.core import Scene
from audiblelight.event import Event

# See https://dcase.community/challenge2024/task-audio-and-audiovisual-sound-event-localization-and-detection-with-source-distance-estimation
DCASE_2024_COLUMNS = [
    "frame_number",
    "active_class_index",
    "source_number_index",
    "azimuth",
    "elevation",
    "distance",
]


def apply_snr(x: np.ndarray, snr: custom_types.Numeric) -> np.ndarray:
    """
    Scale an audio signal to a given maximum SNR.

    Taken from [`SpatialScaper`](https://github.com/marl/SpatialScaper/blob/dd130d1e0f8aef0c93f5e1b73c3445f855b92e7b/spatialscaper/spatialize.py#L147)

    Return:
        np.ndarray: the scaled audio signal
    """
    return x * snr / np.abs(x).max(initial=1e-15)


def db_to_multiplier(db: custom_types.Numeric, x: custom_types.Numeric) -> float:
    """
    Calculates the multiplier factor from a decibel (dB) value that, when applied to x, adjusts its amplitude to
    reflect the specified dB. The relationship is based on the formula 20 * log10(factor * x) ≈ db.

    Adapted from [`SpatialScaper`](https://github.com/marl/SpatialScaper/blob/dd130d1e0f8aef0c93f5e1b73c3445f855b92e7b/spatialscaper/utils.py#L287)

    Arguments:
        db (float): The target decibel change to be applied.
        x  (float): The original amplitude of x

    Returns:
        float: The multiplier factor.
    """
    # Need to add a small value here to prevent divide by zero errors
    #  These can cause the audio buffer to become filled with NaNs, which leads to errors later on
    return 10 ** (db / 20) / (x + utils.tiny(x))


def time_invariant_convolution(audio: np.ndarray, ir: np.ndarray) -> np.ndarray:
    """
    Convolve a static, time-invariant impulse response with an audio input.

    Arguments:
        audio (np.ndarray): Input audio waveform with shape (n_samples,)
        ir (np.ndarray): Input impulse response waveform with shape (n_samples, n_ir_channels)

    Returns:
        np.ndarray: The convolved audio signal with shape (n_samples, n_ir_channels)

    Raises:
        ValueError: When input arrays do not match expected shapes
    """
    # Sanitise inputs
    if audio.ndim != 1:
        raise ValueError(
            f"Only mono input is supported, but got {audio.ndim} dimensions!"
        )
    if ir.ndim != 2:
        raise ValueError(
            f"Expected shape of IR should be (n_samples, n_channels), but got ({ir.shape}) instead"
        )

    # Shape of both arrays should be (n_samples, n_channels)
    #  where audio[n_channels] == 1, ir[n_channels] >= 1,
    #  and audio[n_samples] may not equal ir[n_samples]
    audio = np.expand_dims(audio, 1)

    # Perform the convolution using FFT method
    #  the output shape will be ((n_ir_samples + n_audio_samples) - 1, n_ir_channels)
    #  we will truncate to match the expected number of samples later
    convolve: np.ndarray = signal.fftconvolve(audio, ir, mode="full", axes=0)

    # Transpose so we get (channels, samples)
    return convolve.T


def stft(
    y: np.ndarray,
    fft_size: Optional[custom_types.Numeric] = config.FFT_SIZE,
    win_size: Optional[custom_types.Numeric] = config.WIN_SIZE,
    hop_size: Optional[custom_types.Numeric] = config.HOP_SIZE,
    stft_dims_first: Optional[bool] = True,
) -> np.ndarray:
    """
    Compute the STFT for a given input signal
    """
    # Generate the window function
    window = np.sin(np.pi / win_size * np.arange(win_size)) ** 2

    # Compute padding and pad the input signal
    n_frames = 2 * int(np.ceil(y.shape[-1] / (2.0 * hop_size))) + 1
    pad_width = [(0, 0)] * (y.ndim - 1) + [
        (win_size - hop_size, n_frames * hop_size - y.shape[-1])
    ]
    y_padded = np.pad(y, pad_width, mode="constant")

    # Use stride tricks to efficiently extract windows
    shape = y_padded.shape[:-1] + (win_size, n_frames)
    strides = y_padded.strides[:-1] + (
        y_padded.strides[-1],
        y_padded.strides[-1] * hop_size,
    )
    windows = np.lib.stride_tricks.as_strided(y_padded, shape=shape, strides=strides)

    # Apply window function and compute FFT
    spec = fft.rfft(windows * window[:, None], fft_size, norm="backward", axis=-2)

    # move stft dims to the front (it's what the tv conv expects)
    if stft_dims_first:
        spec = np.moveaxis(np.moveaxis(spec, -2, 0), -1, 0)  # (frames, freq, ...)
    spec = np.ascontiguousarray(spec)

    return spec


def generate_interpolation_matrix(
    ir_times: np.ndarray,
    sr: custom_types.Numeric = config.SAMPLE_RATE,
    hop_size: custom_types.Numeric = config.HOP_SIZE,
    n_frames: Optional[custom_types.Numeric] = None,
) -> np.ndarray:
    """
    Generate impulse response interpolation weights that determines how the source moves through space.

    This is currently simple linear interpolation between ir_times.

    Arguments:
        ir_times (np.ndarray): The IR start times.
        sr (int): Samples per second.
        hop_size (int): The stft hop size.
        n_frames (int): The number of stft frames. Defaults to the maximum frame in ir_times.

    Returns:
        np.ndarray: the interpolation weights.
    """
    # frame indices when each IR starts: (n_irs)
    frames = np.round((ir_times * sr + hop_size) / hop_size)
    n_frames = n_frames if n_frames is not None else int(frames[-1])

    # IR interpolation weights between 0 and 1: (n_frames, n_irs)
    g_interp = np.zeros((n_frames, len(frames)))

    for ni in range(len(frames) - 1):
        tpts = np.arange(frames[ni], frames[ni + 1] + 1, dtype=int) - 1
        ntpts_ratio = np.linspace(0, 1, len(tpts))
        g_interp[tpts, ni] = 1 - ntpts_ratio
        g_interp[tpts, ni + 1] = ntpts_ratio

    return g_interp


def perform_time_variant_convolution(
    s_audio: np.ndarray,
    s_ir: np.ndarray,
    w_ir: np.ndarray,
    ir_slice_min: custom_types.Numeric = 0,
    ir_relevant_ratio_max: custom_types.Numeric = 0.5,
) -> np.ndarray:
    """
    Convolve a bank of time-varying impulse responses with an audio spectrogram.

    Arguments:
        s_audio (np.ndarray): Input audio spectrogram with shape (frames, frequency).
        s_ir (np.ndarray): Input impulse response spectrograms with shape (frames, frequency, channels, # of IRs).
        w_ir (np.ndarray): Impulse response mixing weights between [0, 1] with shape (frames, # of IRs).
        ir_slice_min (Numeric): The minimum number of IRs where it makes sense to start optimizing the matrix
            multiplication by copying the non-zero subset of the `w_ir` matrix
        ir_relevant_ratio_max (Numeric): decides if the matrix should be subselected based on the proportion of IRs
            that are active.

    Returns:
        np.ndarray: the convolved audio spectrogram with shape (frames, frequency).
    """
    # get shapes
    n_frames_ir, n_freq, n_ch, n_irs = s_ir.shape
    n_frames = min(
        s_audio.shape[0], w_ir.shape[0]
    )  # TODO: constant pad ir_interp to sigspec length

    # Invert time for convolution
    s_audio = np.ascontiguousarray(s_audio[::-1])
    w_ir = np.ascontiguousarray(w_ir[::-1]).astype(complex)

    # Output: spatialized stft
    spatial_stft = np.empty((n_frames, n_freq, n_ch), dtype=complex)

    for i in range(n_frames):
        # slice time window that IRs are defined over
        i_ir = -i - 1
        j_ir = min(i_ir + n_frames_ir, 0) or None
        sir = s_ir[: i + 1]
        wir = w_ir[i_ir:j_ir]
        s = s_audio[i_ir:j_ir]

        # drop inactive irs to reduce computation
        # _ir_slice_min refers to the minimum number of IRs where it makes sense
        # to start optimizing the matrix multiplication by copying the non-zero
        # subset of the W_ir matrix.
        if ir_slice_min is not None and n_irs >= ir_slice_min:
            relevant = np.any(wir != 0, axis=0)
            # _ir_relevant_ratio_max decides if the matrix should be subselected
            # based on the proportion of IRs that are active. Basically, if all IRs
            # have some non-zero weight, then there is no point in copying the matrix.
            if relevant.mean() < ir_relevant_ratio_max:  # could optimize this
                sir = sir[
                    :, :, :, relevant
                ]  # this is a copy because of the boolean array :/
                wir = wir[:, relevant]

        # compute the weighted IR spectrogram
        # (frame, freq, ch, nir) x (frame, _, _, nir) = (frame, freq, ch, _)
        ctf_ltv = np.einsum("ijkl,il->ijk", sir, wir)

        # Multiply the signal spectrogram with the CTF
        # (frame, freq, ch) x (frame, freq, _) = (freq, ch)
        Si = np.einsum("ijk,ij->jk", ctf_ltv, s)

        spatial_stft[i] = Si  # (frame, freq, ch)

    return spatial_stft


def istft_overlap_synthesis(
    spatial_stft: np.ndarray,
    fft_size: custom_types.Numeric = config.FFT_SIZE,
    win_size: custom_types.Numeric = config.WIN_SIZE,
    hop_size: custom_types.Numeric = config.HOP_SIZE,
) -> np.ndarray:
    """
    Given a stft, recompose it into audio samples using overlap-add synthesis.
    """
    n_frames, _, n_ch = spatial_stft.shape

    # Inverse FFT
    audio_frames = np.real(fft.irfft(spatial_stft, n=fft_size, axis=1, norm="forward"))

    # Overlap-add synthesis for all frames
    spatial_audio = np.zeros(((n_frames + 1) * hop_size + win_size, n_ch))
    for i in range(n_frames):
        spatial_audio[i * hop_size : i * hop_size + fft_size] += audio_frames[i]

    return spatial_audio[win_size : n_frames * hop_size, :]


def time_variant_convolution(
    irs: np.ndarray,
    event: Event,
    fft_size: Optional[custom_types.Numeric] = config.FFT_SIZE,
    win_size: Optional[custom_types.Numeric] = config.WIN_SIZE,
    hop_size: Optional[custom_types.Numeric] = config.HOP_SIZE,
) -> np.ndarray:
    """
    Performs time-variant convolution for given IRs and Event object
    """

    # Grab the event audio (this should already be loaded)
    audio = event.load_audio()

    # Get parameters and shapes
    win_size = utils.sanitise_positive_number(win_size, cast_to=int)
    hop_size = utils.sanitise_positive_number(hop_size, cast_to=int)
    fft_size = utils.sanitise_positive_number(fft_size, cast_to=int)

    # Compute the spectrograms for both the IRs and the audio
    # Output is (n_frames, n_freq_bins, n_capsules, n_sources)
    ir_spec = stft(irs, fft_size, win_size, hop_size)
    audio_spec = stft(audio, fft_size, win_size, hop_size)

    # Interpolate between the duration of the audio file and the number of IRs to get the time matrix
    ir_times = np.linspace(0, event.duration, len(event))
    w_ir = generate_interpolation_matrix(ir_times, event.sample_rate, hop_size)

    # Convolve signal with irs
    # Output is (n_audio_frames, freq_bins, n_capsules)
    spatial_stft = perform_time_variant_convolution(audio_spec, ir_spec, w_ir)

    # Output is (n_channels, n_samples)
    return istft_overlap_synthesis(spatial_stft, fft_size, win_size, hop_size).T


def generate_scene_audio_from_events(scene: Scene) -> None:
    """
    Generate complete audio from a scene, including all events and any background noise

    Note that this function has no direct return. Instead, the finalised audio is written to the `Scene` object
    as an attribute, and can be saved with (for instance) `librosa` or `soundfile`.

    Returns:
        None
    """
    # We'll create audio separately for every microphone added to the state
    for mic_alias in scene.state.microphones.keys():

        # Create empty array with shape (n_channels, n_samples)
        channels = max(
            [ev.spatial_audio[mic_alias].shape[0] for ev in scene.events.values()]
        )
        duration = round(scene.duration * scene.sample_rate)
        scene_audio = np.zeros((channels, duration), dtype=np.float32)

        # If we have ambient noise for the scene, and it is valid, add it in now
        if len(scene.ambience) > 0:
            for ambience in scene.ambience.values():
                if not isinstance(ambience, Ambience):
                    raise TypeError(
                        f"Expected scene ambient noise to be of type Ambience, but got {type(ambience)}!"
                    )

                ambient_noise = ambience.load_ambience()
                if ambient_noise.shape != scene_audio.shape:
                    raise ValueError(
                        f"Scene ambient noise does not match expected shape. "
                        f"Expected {scene_audio.shape}, but got {ambient_noise.shape}."
                    )

                # Now we scale to match the desired noise floor (taken from SpatialScaper)
                scaled = db_to_multiplier(
                    ambience.ref_db, np.mean(np.abs(ambient_noise))
                )
                amb = scaled * ambient_noise

                # TODO: ideally, we can also support adding noise with a given offset and duration
                scene_audio += amb

        # Iterate over all the events
        for event in scene.events.values():
            # Compute scene time in samples
            scene_start = max(0, round(event.scene_start * scene.sample_rate))
            scene_end = min(round(event.scene_end * scene.sample_rate), duration)

            # Ensure valid slice
            if scene_end <= scene_start:
                logger.warning(
                    f"Skipping event due to invalid slice: start={scene_start}, end={scene_end}"
                )
                continue

            # Truncate or pad spatial_audio to fit the scene slice length
            num_samples = scene_end - scene_start
            spatial_audio = utils.pad_or_truncate_audio(
                event.spatial_audio[mic_alias], num_samples
            )

            # Additive synthesis
            scene_audio[:, scene_start:scene_end] += spatial_audio

        # Sanity check everything
        librosa.util.valid_audio(scene_audio)
        utils.validate_shape(scene_audio.shape, (channels, duration))

        scene.audio[mic_alias] = scene_audio


def render_event_audio(
    event: Event,
    irs: np.ndarray,
    mic_alias: str,
    ref_db: custom_types.Numeric = config.REF_DB,
    ignore_cache: Optional[bool] = True,
    fft_size: Optional[custom_types.Numeric] = config.FFT_SIZE,
    win_size: Optional[custom_types.Numeric] = config.WIN_SIZE,
    hop_size: Optional[custom_types.Numeric] = config.HOP_SIZE,
) -> None:
    """
    Renders audio for a given `Event` object.

    Audio is rendered following the following stages:
        - Load audio for the `Event` object and transform according to given SNR, noise floor, effects, etc.
        - Convolve `Event` audio with IRs from associated `Emitter` objects

    Note that this function has no direct return. Instead, it simply populates the `spatial_audio` attribute of the
    event, which can then be written using (e.g.) `librosa`, `soundfile`, etc.

    Arguments:
        event (Event): the Event object to render audio for
        irs (np.ndarray): the IR audio array for the given event, taken from the WorldState and this event's Emitters
        mic_alias: the microphone alias associated with the IRs used here
        ref_db (custom_types.Numeric): the noise floor for the Scene
        ignore_cache (bool): if True, any cached spatial audio from a previous call to this function will be discarded
        fft_size (custom_types.Numeric): size of the FFT, defaults to 512 samples
        win_size (int): the window size of the FFT, defaults to 256 samples
        hop_size (custom_types.Numeric): the size of the hop between FFTs, defaults to 128 samples

    Returns:
        None
    """
    # In cases where we've already cached the spatial audio, and we want to use it, skip over
    if mic_alias in event.spatial_audio.keys() and not ignore_cache:
        return

    # Grab the IRs for the current event's emitters
    #  This gets us (N_capsules, N_emitters, N_samples)
    n_ch, n_emitters, n_ir_samples = irs.shape

    # Grab the audio for the event as well and validate
    #  This also applies any augmentations, etc. associated with the Event
    audio = event.load_audio(ignore_cache=ignore_cache)
    librosa.util.valid_audio(audio)
    n_audio_samples = audio.shape[0]

    # Only a single emitter (IR): we can convolve easily with scipy
    if n_emitters == 1:
        if event.is_moving:
            raise ValueError(
                "Moving Event has only one emitter!"
            )  # something has gone very wrong to hit this
        spatial = time_invariant_convolution(audio, irs[:, 0].T)

    # No emitters: means that audio is not spatialized
    elif n_emitters == 0:
        logger.warning(
            f"No IRs were found for Event with alias {event.alias}. Audio is being tiled along the "
            f"channel dimension to match the expected shape {n_ch, n_audio_samples}."
        )
        spatial = np.repeat(audio[:, None], n_ch, 1).T

    # Moving sound sources: need to do time-variant convolution
    else:
        if not event.is_moving:
            raise ValueError(
                "Expected a moving event!"
            )  # something has gone very wrong to hit this
        spatial = time_variant_convolution(irs, event, fft_size, win_size, hop_size)

    # Pad or truncate the audio to match the desired number of samples
    spatial = utils.pad_or_truncate_audio(spatial, n_audio_samples)

    # Deal with amplitude: this logic is taken from SpatialScaper
    #  This scales the audio simply to the maximum SNR
    spatial = apply_snr(spatial, event.snr)
    #  This scales to match the Scene's noise floor + the SNR for the Event
    event_scale = db_to_multiplier(ref_db + event.snr, np.mean(np.abs(spatial)))
    spatial = event_scale * spatial

    # Validate that the spatial audio has the expected shape and it is valid audio
    utils.validate_shape(spatial.shape, (n_ch, n_audio_samples))
    librosa.util.valid_audio(spatial)

    # Cast the audio as an attribute of the event, function has no direct return
    event.spatial_audio[mic_alias] = spatial


def render_audio_for_all_scene_events(
    scene: Scene, ignore_cache: Optional[bool] = False
) -> None:
    """
    Renders audio for all `Events` associated with a given `Scene` object.

    Audio is rendered following the following stages:
        - Generate IRs for associated microphones and emitters inside `Scene.WorldState` using ray-tracing engine
        - Load audio for all `Scene.Event` objects and transform according to given SNR, effects, etc.
        - Convolve `Scene.Event` audio with IRs from associated `Emitter` objects

    Note that this function has no direct return. Instead, the audio for every `Event` object is populated inside the
    `Event.spatial_audio` attribute, which can be written using (for example) `pysoundfile` or `librosa`.

    Arguments:
        scene: Scene object with associated `WorldState`, `Emitter`, `MicArray`, `Event` objects added.
        ignore_cache (optional): If True, cached Event audio will be ignored

    Returns:
        None
    """

    # If we're invalidating the cache, always re-simulate the IRs whenever calling this function
    # if ignore_cache:
    #     scene.state.simulate()
    # Otherwise, only run the synthesis if this hasn't already been done
    # else:
    #     try:
    #         _ = scene.state.irs
    #     except AttributeError:
    #         scene.state.simulate()

<<<<<<< HEAD
    # Grab the IRs from the entire WorldState
    #  The expected IR shape is (N_capsules, N_emitters, N_channels (== 1), N_samples)
    # TODO: this is fixed in the other branch
    scene.state.simulate()
    irs = scene.state.ctx.get_audio()
    # TODO: probably won't work with more than one microphone!
    emitter_counter = 0
=======
    # Validate the scene
    validate_scene(scene)
    # Grab the IRs from the WorldState
    #  This is a dictionary with format {mic000: [N_channels, N_emitters, N_samples], ...}
    irs = scene.state.get_irs()
>>>>>>> d843fecb

    # Iterate over all microphones
    start = time()
    for mic_alias, mic_ir in irs.items():
        # We need a separate counter for each microphone
        emitter_counter = 0

        # Iterate over all events
        for event_alias, event in scene.events.items():

            # Grab the IRs for the current event's emitters
            #  This gets us (N_capsules, N_emitters, N_samples)
            event_irs = mic_ir[:, emitter_counter : len(event) + emitter_counter, :]

            # Render the audio for the event at this microphone
            #  This function has no return, instead it just sets the `spatial_audio` attribute for the Event
            render_event_audio(
                event,
                event_irs,
                mic_alias=mic_alias,
                ref_db=scene.ref_db,
                ignore_cache=ignore_cache,
            )

            # Update the counter
            emitter_counter += len(event)

    logger.info(f"Rendered scene audio in {(time() - start):.2f} seconds!")


# noinspection PyProtectedMember
def validate_scene(scene: Scene) -> None:
    """
    Validates a Scene object before synthesis and raises errors as required.

    Returns:
        None
    """
    # Validate WorldState
    if scene.state.num_emitters == 0:
        raise ValueError("WorldState has no emitters!")
    if len(scene.state.microphones) == 0:
        raise ValueError("WorldState has no microphones!")

    # Validate ray-tracing engine
    if scene.state.ctx.get_listener_count() == 0:
        raise ValueError("Ray-tracing engine has no listeners!")
    if scene.state.ctx.get_source_count() == 0:
        raise ValueError("Ray-tracing engine has no sources!")

    # Validate Events
    if len(scene.events) == 0:
        raise ValueError("Scene has no events!")

    # Validate across all parts of the library, e.g. WorldState, Scene, ray-tracing engine
    vals = (
        sum(
            len(ev) for ev in scene.events.values()
        ),  # sums number of emitters for every event
        scene.state.num_emitters,
        scene.state.ctx.get_source_count(),
    )
    if not all(v == vals[0] for v in vals):
        raise ValueError(
            f"Mismatching number of emitters, events, and sources! "
            f"Got {len(scene.events)} events, {scene.state.num_emitters} emitters, "
            f"{scene.state.ctx.get_source_count()} sources."
        )

    capsules = sum(m.n_listeners for m in scene.state.microphones.values())
    if capsules != scene.state.ctx.get_listener_count():
        raise ValueError(
            f"Mismatching number of microphones and listeners! "
            f"Got {capsules} capsules, {scene.state.ctx.get_listener_count()} listeners."
        )

    if any(not ev.has_emitters for ev in scene.events.values()):
        raise ValueError("Some events have no emitters registered to them!")


def generate_dcase2024_metadata(scene: Scene) -> dict[str, pd.DataFrame]:
    """
    Given a Scene, generate metadata for each microphone in the DCASE 2024 format.

    The output format is given as {"mic_alias_0": <pd.DataFrame>, "mic_alias_1": <pd.DataFrame>} for every microphone
    added to the scene. The exact specification of the metadata can be found on the [DCASE 2024 challenge website]
    (https://dcase.community/challenge2024/task-audio-and-audiovisual-sound-event-localization-and-detection-with-source-distance-estimation)

    In particular, the columns of each dataframe are as follows:
    - frame number (int): the index of the frame
    - active class index (int): the index of the soundevent: see `audiblelight.event.DCASE_SOUND_EVENT_CLASSES` for
        a complete mapping.
    - source number index (int): a unique integer identifier for each event in the scene.
    - azimuth (int): the azimuth, increasing counter-clockwise (ϕ=90∘ at the left, ϕ=0∘ at the front).
    - elevation (int): the elevation angle (θ=0∘ at the front).
    - distance (int): the distance from the microphone, measured in centimeters.

    The audio is quantised to 10 frames per second (i.e., frame length = 100 ms). In cases of moving trajectories, the
    position of each IR is linearly interpolated throughout the duration of the audio file in order to obtain a value
    for azimuth, elevation, and distance estimated at every frame.

    Note that the `source number index` value is assigned independently for each class: thus, with two `telephone`
    classes and one `femaleSpeech`, we would expect to see values of 0 and 1 for the two `telephone` instances and
    only `0` for the `femaleSpeech` instance.

    Finally, note that frames without sound events are omitted from the output.
    """

    # Produce an array of frames, lasting as long as the scene itself.
    frames = np.round(np.arange(0, scene.duration + 0.1, 0.1), 1)

    # Aliases for all microphones
    microphones = list(scene.state.microphones.keys())
    res = {mic: [] for mic in microphones}

    # This mapping will be used to count the number of times that each class IDX appears
    unique_ids = Counter()

    for event in scene.get_events():
        # Determine frame indices for event start and end
        start_idx = np.where(frames == round(max(event.scene_start, 0.0), 1))[0][0]
        end_idx = np.where(frames == round(min(event.scene_end, scene.duration), 1))[0][
            0
        ]

        # This is the frame indices where the frame lasts
        event_range = np.arange(start_idx, end_idx + 1)

        # Raise an error if the event has no DCASE class idx or this is somehow invalid otherwise
        if not isinstance(event.class_id, int):
            raise ValueError(
                "Can't convert Event to DCASE format without valid DCASE class indices"
            )

        # Get the unique index for every class
        source_idx = unique_ids.get(event.class_id, 0)
        unique_ids[event.class_id] = source_idx + 1

        # Iterate over every microphone for each event
        for mic in microphones:
            # Processing static events
            if not event.is_moving:
                # Static events just have one emitter, so grab the relative position to the mic directly
                az, elv, dist = event.emitters[0].coordinates_relative_polar[mic][0]
                # Need to round values and convert metres -> centimetres
                az, elv, dist = round(az), round(elv), round(dist * 100)
                # We want a new row for every frame
                frame_data = [
                    [int(idx), event.class_id, source_idx, az, elv, dist]
                    for idx in event_range
                ]
                res[mic].extend(frame_data)

            # Processing moving events
            else:
                # Get the relative positions of all emitters for this event vs the current mic
                coords = np.vstack(
                    [e.coordinates_relative_polar[mic] for e in event.emitters]
                )
                # Get the times we'll interpolate using
                interp_times = frames[event_range]
                # Get the approximate times for every coordinate
                coord_times = np.linspace(
                    min(interp_times), max(interp_times), num=len(coords)
                )
                # Interpolate between the coordinates and timepoints
                interpolated = np.stack(
                    [
                        np.interp(interp_times, coord_times, coords[:, dim])
                        for dim in range(coords.shape[1])
                    ],
                    axis=1,
                )
                # Create a separate row for each frame
                for idx, (az, elv, dist) in zip(event_range, interpolated):
                    # Need to round values and convert metres -> centimetres
                    az, elv, dist = round(az), round(elv), round(dist * 100)
                    frame_data = [
                        int(idx),
                        event.class_id,
                        source_idx,
                        az,
                        elv,
                        dist,
                    ]
                    res[mic].append(frame_data)

    # Output dataframes
    res_df = {mic: None for mic in microphones}
    for mic, data in res.items():
        res_df[mic] = (
            pd.DataFrame(data, columns=DCASE_2024_COLUMNS)
            .sort_values(["frame_number", "active_class_index", "source_number_index"])
            .set_index("frame_number")
        )

    return res_df<|MERGE_RESOLUTION|>--- conflicted
+++ resolved
@@ -496,21 +496,11 @@
     #     except AttributeError:
     #         scene.state.simulate()
 
-<<<<<<< HEAD
-    # Grab the IRs from the entire WorldState
-    #  The expected IR shape is (N_capsules, N_emitters, N_channels (== 1), N_samples)
-    # TODO: this is fixed in the other branch
-    scene.state.simulate()
-    irs = scene.state.ctx.get_audio()
-    # TODO: probably won't work with more than one microphone!
-    emitter_counter = 0
-=======
     # Validate the scene
     validate_scene(scene)
     # Grab the IRs from the WorldState
     #  This is a dictionary with format {mic000: [N_channels, N_emitters, N_samples], ...}
     irs = scene.state.get_irs()
->>>>>>> d843fecb
 
     # Iterate over all microphones
     start = time()

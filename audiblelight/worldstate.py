--- conflicted
+++ resolved
@@ -293,13 +293,8 @@
             custom_types.Numeric
         ] = config.EMPTY_SPACE_AROUND_SURFACE,
         empty_space_around_capsule: Optional[
-<<<<<<< HEAD
-            utils.Numeric
-        ] = EMPTY_SPACE_AROUND_CAPSULE,
-=======
             custom_types.Numeric
         ] = config.EMPTY_SPACE_AROUND_CAPSULE,
->>>>>>> f4f04d89
         add_to_context: Optional[bool] = True,
         ensure_minimum_weighted_average_ray_length: Optional[bool] = False,
         minimum_weighted_average_ray_length: Optional[
@@ -374,12 +369,6 @@
             if len(broken_faces) / self.mesh.faces.shape[0] < repair_threshold:
                 repair_mesh(self.mesh)
 
-<<<<<<< HEAD
-        # Setting up audio context
-        self.cfg = self._parse_rlr_config(rlr_kwargs)
-        self.ctx = Context(self.cfg)
-        self._setup_audio_context()
-=======
         # Setting up audio configuration
         self.material = self._validate_material(material)
         self.cfg = self._parse_rlr_config(rlr_kwargs)
@@ -387,41 +376,17 @@
         # If required, create the audio context now
         if self.add_to_state:
             self._setup_audio_context()
->>>>>>> f4f04d89
 
     # noinspection PyUnreachableCode
     def _update(self) -> None:
         """
         Updates the state, setting emitter positions and adding all items to the ray-tracing context correctly.
         """
-<<<<<<< HEAD
-        # Destroy the old context
-        self.ctx.reset(self.cfg)
-        if self.ctx.get_listener_count() > 0:
-            self.ctx.clear_listeners()
-        if self.ctx.get_source_count() > 0:
-            self.ctx.clear_sources()
-
-        # Remake the context
-=======
         # (re)make the audio context
->>>>>>> f4f04d89
         self._setup_audio_context()
 
         # Update the ray-tracing listeners
         if len(self.microphones) > 0:
-<<<<<<< HEAD
-            all_caps = np.vstack(
-                [m.coordinates_absolute for m in self.microphones.values()]
-            )
-            for caps_idx, caps_pos in enumerate(all_caps):  # type: np.ndarray
-                # Add a single listener for each individual capsule
-                self.ctx.add_listener(ChannelLayout(ChannelLayoutType.Mono, 1))
-                self.ctx.set_listener_position(
-                    caps_idx,
-                    caps_pos.tolist() if isinstance(caps_pos, np.ndarray) else caps_pos,
-                )
-=======
             counter = 0
             # Iterate through all the microphones we've added
             for mic in self.microphones.values():
@@ -435,7 +400,6 @@
                         caps.tolist() if isinstance(caps, np.ndarray) else caps,
                     )
                     counter += 1
->>>>>>> f4f04d89
 
         # Update the ray-tracing sources
         if self.num_emitters > 0:

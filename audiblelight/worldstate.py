#!/usr/bin/env python
# -*- coding: utf-8 -*-

"""Provides classes and functions for representing triangular meshes, handling spatial operations, generating RIRs."""

import os
from collections import OrderedDict
from copy import deepcopy
from pathlib import Path
from typing import Any, Optional, Type, Union

import matplotlib.pyplot as plt
import numpy as np
import trimesh
from deepdiff import DeepDiff
from loguru import logger
from rlr_audio_propagation import ChannelLayout, ChannelLayoutType, Config, Context

from audiblelight import utils
from audiblelight.micarrays import MICARRAY_LIST, MicArray, sanitize_microphone_input

FACE_FILL_COLOR = [255, 0, 0, 255]

MIN_AVG_RAY_LENGTH = 3.0

EMPTY_SPACE_AROUND_EMITTER = 0.2  # Minimum distance one emitter can be from another
EMPTY_SPACE_AROUND_MIC = 0.1  # Minimum distance one emitter can be from the mic
EMPTY_SPACE_AROUND_SURFACE = 0.2  # Minimum distance from the nearest mesh surface
EMPTY_SPACE_AROUND_CAPSULE = (
    0.05  # Minimum distance from individual microphone capsules
)

WARN_WHEN_EFFICIENCY_BELOW = (
    0.5  # when the ray efficiency is below this value, raise a warning in .simulate
)

MOVING_EMITTER_MAX_SPEED = 1  # meters per second
MOVING_EMITTER_TEMPORAL_RESOLUTION = (
    4  # number of IRs created per second for a moving emitter
)


def load_mesh(mesh_fpath: Union[str, Path]) -> trimesh.Trimesh:
    """
    Loads a mesh from disk and coerces units to meters
    """
    # Load up in trimesh, setting the metadata dictionary nicely
    #  This just allows us to access the filename, etc., later
    mesh_fpath = utils.sanitise_filepath(mesh_fpath)
    metadata = dict(
        fname=mesh_fpath.stem, ftype=mesh_fpath.suffix, fpath=str(mesh_fpath)
    )
    # noinspection PyTypeChecker
    loaded_mesh = trimesh.load_mesh(
        mesh_fpath, file_type=mesh_fpath.suffix, metadata=metadata
    )
    # Convert the units of the mesh to meters, if this is not provided
    if loaded_mesh.units != utils.MESH_UNITS:
        logger.warning(
            f"Mesh {mesh_fpath.stem} has units {loaded_mesh.units}, converting to {utils.MESH_UNITS}"
        )
        loaded_mesh = loaded_mesh.convert_units(utils.MESH_UNITS, guess=True)
    return loaded_mesh


def get_broken_faces(mesh: trimesh.Trimesh) -> np.ndarray:
    """Get the idxs of broken faces in a mesh. Uses copies to prevent anything being set inplace."""
    # Make a copy of the mesh
    vertices = mesh.vertices.copy()
    faces = mesh.faces.copy()
    new_mesh = trimesh.Trimesh(vertices=vertices, faces=faces)
    # Get the idxs of the faces in the mesh which break the watertight status of the mesh.
    return trimesh.repair.broken_faces(new_mesh, color=FACE_FILL_COLOR)


def repair_mesh(mesh: trimesh.Trimesh) -> None:
    """
    Uses Trimesh functionality to repair a mesh when necessary
    """
    # These functions all operate inplace
    trimesh.repair.fix_inversion(mesh)
    trimesh.repair.fix_normals(mesh)
    trimesh.repair.fix_winding(mesh)
    trimesh.repair.fill_holes(mesh)
    # Now see how many faces are broken after repairing: also, fill in their face color
    broken_faces_new = trimesh.repair.broken_faces(mesh, color=FACE_FILL_COLOR)
    logger.info(f"Broken faces after repair: {len(broken_faces_new)}")


def add_sphere(
    scene: trimesh.Scene, pos: np.ndarray, color: list[int] = None, r: float = 0.2
) -> None:
    """Adds a sphere object to a scene with given position, color, and radius"""
    if color is None:
        color = [0, 0, 0]
    sphere = trimesh.creation.uv_sphere(radius=r)
    sphere.apply_translation(pos)
    sphere.visual.face_colors = color
    scene.add_geometry(sphere)


class Emitter:
    """
    Represents an *individual* position for a sound source within a mesh.

    The `Emitter` object handles all information with respect to a single sound source at a single position. This
    includes its absolute coordinates within the mesh, as well as its relative position (Cartesian + polar) compared
    to all other `MicArray` and `Emitter` instances.

    Note that, in the case of a static (non-moving) audio source, a single `Event` will be associated with a single
    `Emitter`. In the case of a *moving* audio source, we will instead have multiple `Emitter` objects per `Event`.
    """

    def __init__(self, alias: str, coordinates_absolute: np.ndarray):
        self.alias: str = alias
        self.coordinates_absolute: np.ndarray = utils.sanitise_coordinates(
            coordinates_absolute
        )
        # These dictionaries map from {alias: position} for all other emitter and microphone array objects
        self.coordinates_relative_cartesian: Optional[OrderedDict[str, np.ndarray]] = (
            OrderedDict()
        )
        self.coordinates_relative_polar: Optional[OrderedDict[str, np.ndarray]] = (
            OrderedDict()
        )

    # noinspection PyUnresolvedReferences
    def update_coordinates(
        self,
        coordinates: OrderedDict[str, Union[Type["MicArray"], list[Type["Emitter"]]]],
    ):
        """
        Updates coordinates of this emitter WRT a dictionary in the format {alias: MicArray | list[Emitter]}
        """
        for alias, obj in coordinates.items():
            # Add zero-arrays if the object is the current Emitter
            # TODO: note that this won't currently work for moving emitters
            if alias == self.alias:
                self.coordinates_relative_cartesian[alias] = np.array([0.0, 0.0, 0.0])
                self.coordinates_relative_polar[alias] = np.array([0.0, 0.0, 0.0])

            else:
                # Grab the coordinates from the object: these should all be in Cartesian, XYZ format
                #  For micarrays, use the center of all capsules; for emitters, use the absolute position
                if issubclass(type(obj), MicArray):
                    coords = utils.sanitise_coordinates(obj.coordinates_center)

                elif isinstance(obj, list):
                    assert all([isinstance(em, Emitter) for em in obj])
                    # TODO: check that this makes sense
                    coords = np.vstack([em.coordinates_absolute for em in obj])

                else:
                    raise TypeError(
                        "Cannot handle input with type {}".format(type(obj))
                    )

                # Express the position of the CURRENT emitter WRT the object we're considering
                pos = self.coordinates_absolute - coords
                self.coordinates_relative_cartesian[alias] = pos
                self.coordinates_relative_polar[alias] = utils.cartesian_to_polar(pos)

    def __repr__(self) -> str:
        """
        Returns a JSON-formatted string representation of the Emitter
        """
        return utils.repr_as_json(self)

    def __str__(self) -> str:
        """
        Returns a string representation of the Emitter
        """
        return (
            f"Emitter '{self.alias}' with absolute position {self.coordinates_absolute}"
        )

    def __eq__(self, other: Any):
        """
        Compare two Emitter objects for equality.

        Returns:
            bool: True if two Emitter objects are equal, False otherwise
        """

        # Non-Emitter objects are always not equal
        if not isinstance(other, Emitter):
            return False

        # We use dictionaries to compare both objects together
        d1 = self.to_dict()
        d2 = other.to_dict()

        # Compute the deepdiff between both dictionaries
        diff = DeepDiff(
            d1,
            d2,
            ignore_order=True,
            significant_digits=4,
            ignore_numeric_type_changes=True,
        )

        # If there is no difference, there should be no keys in the deepdiff object
        return len(diff) == 0

    def to_dict(self) -> dict:
        """
        Returns a dictionary representation of the Emitter

        Returns:
            dict
        """

        def coerce(inp: Any) -> Any:
            """Coerce dtypes for JSON serialisation"""
            if isinstance(inp, dict):
                return {k: coerce(v) for k, v in inp.items()} if inp else None
            elif isinstance(inp, np.ndarray):
                return inp.tolist()
            else:
                return inp

        return dict(
            alias=self.alias,
            coordinates_absolute=coerce(self.coordinates_absolute),
            coordinates_relative_cartesian=coerce(self.coordinates_relative_cartesian),
            coordinates_relative_polar=coerce(self.coordinates_relative_polar),
        )

    @classmethod
    def from_dict(cls, input_dict: dict[str, Any]):
        """
        Instantiate an `Emitter` from a dictionary.

        Arguments:
            input_dict: Dictionary that will be used to instantiate the `Emitter`.

        Returns:
            Emitter instance.
        """
        # Don't modify the input dictionary
        copied_dict = deepcopy(input_dict)

        def unserialise(inp: Any) -> Any:
            if isinstance(inp, dict):
                return {k_: unserialise(v) for k_, v in inp.items()} if inp else None
            elif isinstance(inp, list):
                return np.asarray(inp)
            else:
                return inp

        # Sanity check the keys are correct
        for k in [
            "alias",
            "coordinates_absolute",
            "coordinates_relative_cartesian",
            "coordinates_relative_polar",
        ]:
            if k not in copied_dict:
                raise KeyError(f"Missing key '{k}'")

            # Need to convert lists back to arrays
            copied_dict[k] = unserialise(copied_dict[k])

        # Instantiate the class with the correct alias and absolute coordinates
        instantiated = cls(
            alias=copied_dict["alias"],
            coordinates_absolute=copied_dict["coordinates_absolute"],
        )

        # Set the relative coordinates correctly
        setattr(
            instantiated,
            "coordinates_relative_cartesian",
            copied_dict["coordinates_relative_cartesian"],
        )
        setattr(
            instantiated,
            "coordinates_relative_polar",
            copied_dict["coordinates_relative_polar"],
        )

        return instantiated


class WorldState:
    """
    Represents a 3D space defined by a mesh, microphone position(s), and emitter position(s)

    This class is capable of handling spatial operations and simulating audio propagation using the ray-tracing library.

    Attributes:
        mesh (str, Path): The path to the mesh on the disk.
        microphones (np.array): Position of the microphone in the mesh.
        ctx (rlr_audio_propagation.Context): The context for audio propagation simulation.
        emitters (np.array): relative positions of sound emitter

    """

    def __init__(
        self,
        mesh: Union[str, Path],
        empty_space_around_mic: Optional[utils.Numeric] = EMPTY_SPACE_AROUND_MIC,
        empty_space_around_emitter: Optional[
            utils.Numeric
        ] = EMPTY_SPACE_AROUND_EMITTER,
        empty_space_around_surface: Optional[
            utils.Numeric
        ] = EMPTY_SPACE_AROUND_SURFACE,
        empty_space_around_capsule: Optional[
            utils.Numeric
        ] = EMPTY_SPACE_AROUND_CAPSULE,
        ensure_minimum_weighted_average_ray_length: Optional[bool] = False,
        minimum_weighted_average_ray_length: Optional[
            utils.Numeric
        ] = MIN_AVG_RAY_LENGTH,
        repair_threshold: Optional[utils.Numeric] = None,
        rlr_kwargs: Optional[dict] = None,
    ):
        """
        Initializes the WorldState with a mesh and sets up the audio context.

        Args:
            mesh (str|Path): The name of the mesh file. Units will be coerced to meters when loading
            empty_space_around_mic (float): minimum meters new emitters/mics will be placed from center of other mics
            empty_space_around_emitter (float): minimum meters new emitters/mics will be placed from other emitters
            empty_space_around_surface (float): minimum meters new emitters/mics will be placed from mesh emitters
            empty_space_around_capsule (float): minimum meters new emitters/mics will be placed from mic capsules
            ensure_minimum_weighted_average_ray_length (bool): if True, random points can only be sampled from within
                the mesh when they have a weighted average ray length of at least `minimum_weighted_average_ray_length`
            minimum_weighted_average_ray_length (float): value to consider when locating points in the mesh; only
                evaluated when `ensure_minimum_weighted_average_ray_length` is True
            repair_threshold (float, optional): when the proportion of broken faces on the mesh is below this value,
                repair the mesh and fill holes. If None, will never repair the mesh.
            rlr_kwargs (dict, optional): additional keyword arguments to pass to the RLR audio propagation library.
                For instance, sample rate can be set by passing `rlr_kwargs=dict(sample_rate=...)`
        """
        # Store emitter and mic positions in here to access later; these should be in ABSOLUTE form
        self.emitters = OrderedDict()
        self.microphones = OrderedDict()
        self._irs = None  # will be updated when calling `simulate`

        # Distances from objects/mesh surfaces
        self.empty_space_around_mic = utils.sanitise_positive_number(
            empty_space_around_mic
        )
        self.empty_space_around_surface = utils.sanitise_positive_number(
            empty_space_around_surface
        )
        self.empty_space_around_emitter = utils.sanitise_positive_number(
            empty_space_around_emitter
        )
        self.empty_space_around_capsule = utils.sanitise_positive_number(
            empty_space_around_capsule
        )

        # Checking minimum weighted average ray length
        self.ensure_minimum_weighted_average_ray_length = (
            ensure_minimum_weighted_average_ray_length
        )
        self.minimum_weighted_average_ray_length = utils.sanitise_positive_number(
            minimum_weighted_average_ray_length
        )

        # Load in the trimesh object
        self.mesh = load_mesh(mesh)

        # If we want to try and repair the mesh, and if it actually needs repairing
        self.repair_threshold = repair_threshold
        if self.repair_threshold is not None and not self.mesh.is_watertight:
            # Get the idxs of faces in the mesh that break the watertight status
            broken_faces = get_broken_faces(
                self.mesh
            )  # this uses copies so nothing will be set in-place
            # If the proportion of broken faces is below the desired threshold, do the repair in-place
            if len(broken_faces) / self.mesh.faces.shape[0] < repair_threshold:
                repair_mesh(self.mesh)

        # Setting up audio context
        cfg = self._parse_rlr_config(rlr_kwargs)
        self.ctx = Context(cfg)
        self._setup_audio_context()

    def _update(self) -> None:
        """
        Updates the state, setting emitter positions and adding all items to the ray-tracing context correctly.
        """
        # Update the ray-tracing listeners
        self.ctx.clear_listeners()
        if len(self.microphones) > 0:
            all_caps = np.vstack(
                [m.coordinates_absolute for m in self.microphones.values()]
            )
            for caps_idx, caps_pos in enumerate(all_caps):  # type: np.ndarray
                # Add a single listener for each individual capsule
                self.ctx.add_listener(ChannelLayout(ChannelLayoutType.Mono, 1))
                self.ctx.set_listener_position(caps_idx, caps_pos.tolist())

        # Update the ray-tracing sources
        #  We have to clear sources out regardless of number of emitters because it is possible that, if we have
        #  removed an event (e.g. `Scene.remove_event(...)`), we'll "orphan" some sources otherwise
        self.ctx.clear_sources()
        if len(self.emitters) > 0:
            emitter_counter = 0
            for emitter_alias, emitter_list in self.emitters.items():
                for emitter in emitter_list:
                    # Update the coordinates of the emitter WRT other microphones, emitters
                    emitter.update_coordinates(self.emitters)
                    emitter.update_coordinates(self.microphones)
                    # Add the emitter to the ray-tracing engine
                    self.ctx.add_source()
                    pos = emitter.coordinates_absolute
                    self.ctx.set_source_position(
                        emitter_counter,
                        pos.tolist() if isinstance(pos, np.ndarray) else pos,
                    )
                    # Update the counter used in the ray-tracing engine by one
                    emitter_counter += 1

    @staticmethod
    def _parse_rlr_config(rlr_kwargs: dict) -> Config:
        """
        Parses the configuration for the ray-tracing engine
        """
        # Create the configuration object with the default settings
        cfg = Config()
        if rlr_kwargs is None:
            rlr_kwargs = {}
        # Iterate over our passed parameters and update as required
        for rlr_kwarg, rlr_val in rlr_kwargs.items():
            if hasattr(cfg, rlr_kwarg):
                setattr(cfg, rlr_kwarg, rlr_val)
            else:
                raise AttributeError(f"Ray-tracing engine has no attribute {rlr_kwarg}")
        return cfg

    @property
    def irs(self) -> dict[str, np.ndarray]:
        """
        Returns a dictionary of IRs in the shape {mic000: (N_capsules, N_emitters, N_samples), mic001: (...)}
        """
        if self._irs is None:
            raise AttributeError(
                "IRs have not been simulated yet: add microphones and emitters and call `simulate`."
            )
        else:
            return self._irs

    def calculate_weighted_average_ray_length(
        self, point: np.ndarray, num_rays: utils.Numeric = 100
    ) -> utils.Numeric:
        """
        Estimate how spatially "open" a point is by computing the weighted average length of rays cast from that point.

        Rays are emitted uniformly from the given point across 3D space. Each ray is traced until it intersects with
        the mesh surface. The distances of these intersections are squared and used as weights to calculate a weighted
        average, emphasising longer, unobstructed paths. This can be used as a heuristic for how suitable a point is
        within a mesh (e.g., avoiding corners)

        If any rays fail to intersect the mesh (due to holes or open surfaces), those rays are ignored, and a warning
        is logged.

        Arguments:
            point (np.ndarray): a 3D coordinate (shape: (3,)) representing the origin of the rays.
            num_rays (int): number of random rays to cast from the point (default is 100).

        Returns:
            float: The weighted average distance of ray intersections: higher values indicate more open surroundings
        """
        # Sanitisation of inputs
        num_rays = int(utils.sanitise_positive_number(num_rays))
        point = utils.sanitise_coordinates(point)

        # Generate random azimuthal angles for each ray
        angles = np.random.uniform(0, 2 * np.pi, num_rays)
        # Generate random elevation angles for each ray
        elevations = np.random.uniform(-np.pi / 2, np.pi / 2, num_rays)

        # Convert spherical coordinates (angles, elevations) to  Cartesian 3D direction vectors
        cos_elevation = np.cos(elevations)
        directions = np.empty((num_rays, 3))
        directions[:, 0] = cos_elevation * np.cos(angles)  # x
        directions[:, 1] = cos_elevation * np.sin(angles)  # y
        directions[:, 2] = np.sin(elevations)  # z

        # Repeat the origin point for each ray so rays start from the same position
        origins = np.broadcast_to(point, (num_rays, 3))
        # Cast rays from the origin in the computed directions and find the longest intersection distances with the mesh
        distances = trimesh.proximity.longest_ray(self.mesh, origins, directions)

        # We can get `inf` values here, likely due to holes in the mesh causing a ray never to intersect
        if np.isinf(distances).any():
            # For simplicity, we can just remove these here but raise a warning
            logger.warning(
                f"Some rays cast from point {point} have infinite distances: is the mesh watertight?"
            )
            distances = distances[distances != np.inf]

        # Compute weights by squaring the distances to give more importance to longer rays
        weights = distances**2
        # Calculate weighted average of the distances using the computed weights and return
        return np.sum(distances * weights) / np.sum(weights)

    def _setup_audio_context(self) -> None:
        """
        Initializes the audio context and configures the mesh for the context.
        """
        self.ctx.add_object()
        self.ctx.add_mesh_vertices(self.mesh.vertices.flatten().tolist())
        self.ctx.add_mesh_indices(self.mesh.faces.flatten().tolist(), 3, "default")
        self.ctx.finalize_object_mesh(0)

    def _try_add_microphone(
        self, mic_cls, position: Union[list, None], alias: str
    ) -> bool:
        """
        Try to place a microphone of type mic_cls at position with given alias. Return True if successful.
        """
        if alias in self.microphones.keys():
            raise KeyError(f"Alias {alias} already exists in microphone dictionary")

        for attempt in range(utils.MAX_PLACE_ATTEMPTS):
            # Grab a random position for the microphone if required
            pos = position if position is not None else self.get_random_position()
            assert len(pos) == 3, f"Expected three coordinates but got {len(pos)}"
            # Instantiate the microphone and set its coordinates
            mic = mic_cls()
            mic.set_absolute_coordinates(pos)
            # If we have a valid position for the microphone
            if all(self._validate_position(caps) for caps in mic.coordinates_absolute):
                self.microphones[alias] = mic
                return True
            # If we were trying to place the microphone in a specific location, only make one attempt at placing it
            elif position is not None:
                break
        return False

    @utils.update_state
    def add_microphone(
        self,
        microphone_type: Union[str, Type["MicArray"], None] = None,
        position: Union[list, np.ndarray, None] = None,
        alias: str = None,
        keep_existing: bool = True,
    ) -> None:
        """
        Add a microphone to the space.

        Arguments:
            microphone_type: Type of microphone to add, defaults to a mono capsule.
            position: Location to add the microphone in absolute cartesian units, defaults to a random, valid location.
            alias: String reference to access the microphone inside the `self.microphones` dictionary.
            keep_existing (optional): whether to keep existing microphones from the mesh or remove, defaults to keep

        Examples:
            Create a state from a given mesh
            >>> spa = WorldState(mesh=...)

            Add a AmbeoVR microphone with a random position and default alias
            >>> spa.add_microphone("ambeovr")
            >>> spa.microphones["mic000"]    # access with default alias

            Alternative, using `MicArray` objects
            >>> from audiblelight.micarrays import AmbeoVR
            >>> spa.add_microphone(AmbeoVR)

            Add AmbeoVR with given position and alias
            >>> spa.add_microphone(microphone_type="ambeovr", position=[0.5, 0.5, 0.5], alias="ambeo")
            >>> spa.microphones["ambeo"]    # access using given alias
        """
        # TODO: consider removing
        # Remove existing microphones if we wish to do this
        if not keep_existing:
            self.clear_microphones()

        # Get the correct microphone type.
        sanitized_microphone = sanitize_microphone_input(microphone_type)

        # Get the microphone alias
        alias = (
            utils.get_default_alias("mic", self.microphones) if alias is None else alias
        )

        # Try and place the microphone inside the space
        placed = self._try_add_microphone(sanitized_microphone, position, alias)

        # If we can't add the microphone to the mesh
        if not placed:
            # If we were trying to add it to a random position
            if position is None:
                raise ValueError(
                    f"Could not place microphone in the mesh after {utils.MAX_PLACE_ATTEMPTS} attempts. "
                    f"Consider reducing `empty_space_around` arguments."
                )
            # If we were trying to add it to a specific position
            else:
                raise ValueError(
                    f"Position {position} invalid for microphone {sanitized_microphone.name}. "
                    f"Consider reducing `empty_space_around` arguments."
                )

    @utils.update_state
    def add_microphones(
        self,
        microphone_types: list[Union[str, Type["MicArray"], None]] = None,
        positions: list[Union[list, np.ndarray, None]] = None,
        aliases: list[str] = None,
        keep_existing: bool = True,
        raise_on_error: bool = True,
    ) -> None:
        """
        Add multiple microphones to the mesh.

        This function essentially takes in lists of the arguments expected by `add_microphone`. The `raise_on_error`
        command will skip over microphones that cannot be placed in the mesh and raise a warning in the console.

        Arguments:
            microphone_types: Types of microphones to add, defaults to a single mono capsule.
            positions: Locations to add the microphones in absolute cartesian units, defaults to a single location.
            aliases: String references to access the microphones inside the `self.microphones` dictionary.
            keep_existing (optional): whether to keep existing microphones from the mesh or remove, defaults to keep
            raise_on_error (optional): if True, will raise an error when unable to place a mic, otherwise skips to next

        Examples:
            Create a state with a given mesh
            >>> spa = WorldState(mesh=...)

            Add some AmbeoVRs with random positions
            >>> spa.add_microphones(microphone_types=["ambeovr", "ambeovr", "ambeovr"])
            >>> spa.microphones["mic002"]    # access with default alias

            Add AmbeoVR and Eigenmike32 with given positions and aliases
            >>> spa.add_microphones(
            >>>     microphone_types=["ambeovr", "eigenmike32"],
            >>>     positions=[[0.5, 0.5, 0.5], [0.1, 0.1, 0.1]],
            >>>     alias=["ambeo", "eigen"],
            >>>     keep_existing=False,     # removes microphones already added to the space
            >>>     raise_on_error=True,    # raises an error if any microphone cannot be placed
            >>> )
            >>> spa.microphones["eigen"]    # access using given alias
        """

        # Remove existing microphones if we wish to do this
        if not keep_existing:
            self.clear_microphones()

        # Handle cases with non-unique aliases
        if aliases is not None:
            if len(set(aliases)) != len(aliases):
                raise ValueError("Only unique aliases can be passed")

        all_not_none = [
            l_ for l_ in [microphone_types, positions, aliases] if l_ is not None
        ]
        # Handle cases where we haven't provided an equal number of mic types, positions, and aliases
        if not utils.check_all_lens_equal(*all_not_none):
            raise ValueError("Expected all inputs to have equal length")

        # Get the index to iterate up to
        max_idx = max([len(a) for a in all_not_none]) if len(all_not_none) > 0 else 0
        # Iterate over all the microphones we want to place
        for idx in range(max_idx):
            microphone_type_ = (
                microphone_types[idx] if microphone_types is not None else None
            )
            position_ = positions[idx] if positions is not None else None
            alias_ = aliases[idx] if aliases is not None else None

            # Get the correct microphone type.
            sanitized_microphone = sanitize_microphone_input(microphone_type_)

            # Get the microphone alias
            alias_ = (
                utils.get_default_alias("mic", self.microphones)
                if alias_ is None
                else alias_
            )

            # Try and place the microphone inside the space
            placed = self._try_add_microphone(sanitized_microphone, position_, alias_)

            # If we can't add the microphone to the mesh
            if not placed:
                # If we were trying to add it to a random position
                if position_ is None:
                    msg = (
                        f"Could not place microphone in the mesh after {utils.MAX_PLACE_ATTEMPTS} attempts. "
                        f"Consider reducing `empty_space_around` arguments."
                    )
                # If we were trying to add it to a specific position
                else:
                    msg = (
                        f"Position {position_} invalid for microphone {sanitized_microphone.name}. "
                        f"Consider reducing `empty_space_around` arguments."
                    )

                # Raise the error if required or just log a warning and skip to the next microphone
                if raise_on_error:
                    raise ValueError(msg)
                else:
                    logger.warning(msg)

    @utils.update_state
    def add_microphone_and_emitter(
        self,
        position: Optional[Union[np.ndarray, float]] = None,
        polar: Optional[bool] = True,
        microphone_type: Optional[Union[str, Type["MicArray"]]] = None,
        mic_alias: Optional[str] = None,
        emitter_alias: Optional[str] = None,
        keep_existing_mics: Optional[bool] = True,
        keep_existing_emitters: Optional[bool] = True,
        ensure_direct_path: Optional[bool] = True,
        max_place_attempts: Optional[int] = utils.MAX_PLACE_ATTEMPTS,
    ) -> None:
        """
        Add both a microphone and emitter with specified relationship.

        The microphone will be placed in a random, valid position. The emitter will then be placed relative to the
        microphone, either in Cartesian or spherical coordinates.

        Args:
            position (np.ndarray): Array of form [X, Y, Z]
            polar: whether the coordinates are provided in spherical form. If True:
                - Azimuth (X) must be between 0 and 360
                - Colatitude (Y) must be between 0 and 180
                - Elevation (Z) must be a positive value, measured in the same units given by the mesh.
            microphone_type: Type of microphone to add, defaults to mono capsule
            mic_alias: String reference for the microphone, auto-generated if None
            emitter_alias: String reference for the emitter, auto-generated if None
            keep_existing_mics: Whether to keep existing microphones, defaults to True
            keep_existing_emitters: Whether to keep existing emitters, defaults to True
            ensure_direct_path: Whether to ensure line-of-sight between mic and emitter
            max_place_attempts: The number of times to try placing the microphone and emitter

        Raises:
            ValueError: If unable to place microphone and emitter within the mesh

        Examples:
            # Create a state with a given mesh
            >>> spa = WorldState(mesh=...)

            # Place emitter 2 meters in front of microphone
            >>> spa.add_microphone_and_emitter(np.array([0, 0, 2.0]))

            # Place emitter 1.5 meters to the left and slightly above
            >>> spa.add_microphone_and_emitter(np.array([90, 30, 1.5]), mic_alias="main_mic", emitter_alias="left_source")

            # Place emitter behind and below
            >>> spa.add_microphone_and_emitter(np.array([180, -45, 1.0]))
        """

        # Sanitise the input coordinates and microphone type
        emitter_offset = utils.sanitise_coordinates(position)
        sanitized_microphone = sanitize_microphone_input(microphone_type)

        # Remove existing objects if requested
        if not keep_existing_mics:
            self.clear_microphones()
        if not keep_existing_emitters:
            self.clear_emitters()

        # Get aliases
        mic_alias = (
            utils.get_default_alias("mic", self.microphones)
            if mic_alias is None
            else mic_alias
        )
        emitter_alias = (
            utils.get_default_alias("src", self.emitters)
            if emitter_alias is None
            else emitter_alias
        )

        # Convert spherical coordinates to Cartesian offset if required
        if polar:
            emitter_offset = utils.polar_to_cartesian(emitter_offset)[
                0
            ]  # returns a 2D array, we just want 1D

        # Attempt to find valid positions for both microphone and emitter
        for attempt in range(max_place_attempts):
            # Get a random position for the microphone
            mic_pos = self.get_random_position()

            # Calculate emitter position based on spherical coordinates
            emitter_pos = mic_pos + emitter_offset

            # Create temporary microphone to test position validity
            temp_mic = sanitized_microphone()
            temp_mic.set_absolute_coordinates(mic_pos)

            # Validate both positions
            mic_valid = all(
                self._validate_position(caps) for caps in temp_mic.coordinates_absolute
            )
            emitter_valid = self._validate_position(emitter_pos)

            # Check direct path if required
            direct_path_ok = True
            if ensure_direct_path:
                direct_path_ok = self.path_exists_between_points(
                    temp_mic.coordinates_center, emitter_pos
                )

            # If all conditions are met, place both objects
            if mic_valid and emitter_valid and direct_path_ok:
                # Add microphone
                self.microphones[mic_alias] = temp_mic

                # Add emitter
                emitter = Emitter(alias=emitter_alias, coordinates_absolute=emitter_pos)

                # If we already have emitters under this alias, add to the list, otherwise create a new entry
                #  This is so we can have multiple emitters under one alias in the case of moving sound sources
                if emitter_alias in self.emitters:
                    self.emitters[emitter_alias].append(emitter)
                else:
                    self.emitters[emitter_alias] = [emitter]

                logger.info(
                    f"Successfully placed microphone and emitter after {attempt + 1} attempts"
                )
                logger.info(f"Microphone '{mic_alias}' at: {mic_pos}")
                logger.info(f"Emitter '{emitter_alias}' at: {emitter_pos}")
                return

            # Log progress every 100 attempts
            if (attempt + 1) % 100 == 0:
                logger.info(f"Placement attempt {attempt + 1}/{max_place_attempts}")

        # If we reach here, we couldn't place the objects
        raise ValueError(
            f"Could not place microphone and emitter with specified relationship "
            f"after {max_place_attempts} attempts. Consider:\n"
            f"- Reducing the distance between emitter and microphone ({emitter_offset[-1]}m may be too large for the mesh)\n"
            f"- Reducing `empty_space_around parameters`\n"
            f"- Setting `ensure_direct_path=False` if line-of-sight is not required\n"
            f"- Increasing `max_placement_attempts` (currently {max_place_attempts})"
        )

    def get_random_position(self) -> np.ndarray:
        """
        Get a random position to place an object inside the mesh

        If `ensure_minimum_weighted_average_ray_length` is enabled, this function attempts to find a position that
        meets the minimum openness criteria, measured by the weighted average ray length from the candidate point. It
        will try up to `MAX_PLACE_ATTEMPTS` times before returning the last attempted position.

        Returns:
             np.ndarray: the random position to place an object inside the mesh
        """
<<<<<<< HEAD
        mic_pos = None
        for attempt in range(utils.MAX_PLACE_ATTEMPTS):
            mic_pos = self.get_random_point_inside_mesh()
            # Compute the weighted average ray length with this position and return if the position is acceptable
            if (
                self.calculate_weighted_average_ray_length(mic_pos)
                >= MIN_AVG_RAY_LENGTH
            ):
                logger.info(f"Found suitable position after {attempt + 1} attempts")
                return mic_pos

        # If we haven't found an acceptable position, log this and use the most recent one.
        logger.error(
            f"Could not find a suitable position after {utils.MAX_PLACE_ATTEMPTS} attempts. "
            f"Using the last attempted position: {mic_pos}."
        )
=======
        # Sample an initial position inside the mesh
        #  If we don't care about minimum weighted average ray length, we'll just use this
        mic_pos = self.get_random_point_inside_mesh()

        # If we care about checking vs minimum weighted average ray length, we need to iterate
        if self.ensure_minimum_weighted_average_ray_length:
            for attempt in range(utils.MAX_PLACE_ATTEMPTS):

                # Compute the weighted average ray length with this position and return if the position is acceptable
                if (
                    self.calculate_weighted_average_ray_length(mic_pos)
                    >= self.minimum_weighted_average_ray_length
                ):
                    logger.info(f"Found suitable position after {attempt + 1} attempts")
                    return mic_pos

                # Generate a new position
                else:
                    mic_pos = self.get_random_point_inside_mesh()

            # If we haven't found an acceptable position, log this and use the most recent one.
            logger.error(
                f"Could not find a suitable position after {utils.MAX_PLACE_ATTEMPTS} attempts. "
                f"Using the last attempted position: {mic_pos}."
            )

>>>>>>> 5b33260d
        return mic_pos

    def get_random_point_inside_mesh(self) -> np.ndarray:
        """
        Generates a random valid point inside the mesh.

        Returns:
            np.array: A valid point within the mesh in XYZ format
        """
        while True:
            point = np.random.uniform(self.mesh.bounds[0], self.mesh.bounds[1])
            # This checks e.g. distance from surface, other emitters, other mics, and that point is in-bounds
            if self._validate_position(point):
                return point

    def _is_point_inside_mesh(self, point: Union[np.array, list]) -> bool:
        """
        Determines whether a given point is inside the mesh.

        Args:
            point (np.array, list): The point to check.

        Returns:
            bool: True if the point is inside the mesh, otherwise False.
        """
        return bool(self.mesh.contains(utils.coerce2d(point))[0])

    def _validate_position(self, pos_abs: np.ndarray) -> bool:
        """
        Validates a position or array of positions with respect to the mesh and objects inside it.

        Returns:
             bool: True if valid, False if not. If multiple arrays provided, return True only if all are valid.
        """
        # Create the mask: one element per coordinate
        mask = self._get_valid_positions_mask(pos_abs)
        # If the position is valid, all elements should be True
        return bool(mask.all())

    def _get_valid_positions_mask(self, pos_abs: np.ndarray) -> np.ndarray:
        """
        Validates an array of positions with respect to the mesh and objects inside it.

        Returns:
            np.ndarray: a boolean mask of shape (N,) where True = valid, False = invalid.
        """
        positions = utils.coerce2d(pos_abs)
        if positions.shape[1] != 3:
            raise ValueError("Expected input to have shape (N, 3) for XYZ coordinates")

        # Create the empty mask with the same length as the input
        num_positions = positions.shape[0]
        valid_mask = np.ones(num_positions, dtype=bool)

        # Distance from emitters
        if self.emitters:
            emitter_coords = np.vstack(
                [
                    emitter.coordinates_absolute
                    for emitter_list in self.emitters.values()
                    for emitter in emitter_list
                ]
            )
            emitter_dists = np.linalg.norm(
                positions[:, None, :] - emitter_coords[None, :, :], axis=2
            )
            too_close_to_emitter = np.any(
                emitter_dists < self.empty_space_around_emitter, axis=1
            )
            valid_mask &= ~too_close_to_emitter

        # Distance from microphones
        if self.microphones:
            for attr, thresh in zip(
                ["coordinates_center", "coordinates_absolute"],
                [self.empty_space_around_mic, self.empty_space_around_capsule],
            ):
                mic_coords = np.vstack(
                    [getattr(mic, attr) for mic in self.microphones.values()]
                )
                mic_dists = np.linalg.norm(
                    positions[:, None, :] - mic_coords[None, :, :], axis=2
                )
                too_close_to_mic = np.any(mic_dists < thresh, axis=1)
                valid_mask &= ~too_close_to_mic

        # Distance from mesh surface
        surface_dists = self.mesh.nearest.on_surface(positions)[1]
        too_close_to_surface = surface_dists < self.empty_space_around_surface
        valid_mask &= ~too_close_to_surface

        # Inside mesh check
        inside_mask = np.array([self._is_point_inside_mesh(p) for p in positions])
        valid_mask &= inside_mask

        return valid_mask

    def _try_add_emitter(
        self,
        position: Optional[list],
        relative_mic: Optional[Type["MicArray"]],
        alias: str,
        polar: bool,
        path_between: list[str],
    ) -> bool:
        """
        Attempt to add a emitter at the given position with the specified alias.
        Returns True if placement is successful, otherwise False.
        """
        # True if we want a specific position, False if not
        position_is_assigned = position is not None
        # If we have already provided a position, this loop will only iterate once
        #  Otherwise, we want a random position, so we iterate N times until the position is valid
        for attempt in range(1 if position_is_assigned else utils.MAX_PLACE_ATTEMPTS):
            # Get a random position if required or use the assigned one
            pos = position if position_is_assigned else self.get_random_position()
            if len(pos) != 3:
                raise ValueError(f"Expected three coordinates but got {len(pos)}")
            # Convert to Cartesian if position is in polar coordinates
            if polar:
                if not relative_mic or not position_is_assigned:
                    raise ValueError(
                        "Polar coordinates require a relative mic and a fixed position"
                    )
                pos = utils.polar_to_cartesian(pos)[0]
            # Adjust position relative to the mic array if provided
            if relative_mic:
                pos = relative_mic.coordinates_center + pos
            # If position invalid, skip over
            if not self._validate_position(pos):
                continue
            # If line-of-sight not obtained with required microphones, skip over
            if not all(
                self.path_exists_between_points(
                    pos, self.microphones[d].coordinates_center
                )
                for d in path_between
            ):
                continue
            # Successfully placed: add to the emitter dictionary and return True
            #  We will update the `coordinates_relative` objects in the `update_state` decorator
            emitter = Emitter(alias=alias, coordinates_absolute=np.asarray(pos))
            # Add the emitter to the list created for this alias, or create the list if it doesn't exist
            # TODO: we create a list of emitters for both static and moving sound sources
            #  when moving, len(emitters) > 1, when static, len(emitters) == 1
            if alias in self.emitters:
                self.emitters[alias].append(emitter)
            else:
                self.emitters[alias] = [emitter]
            return True
        # Cannot place: return False
        return False

    def _get_mic_from_alias(
        self, mic_alias: Optional[str]
    ) -> Optional[Type["MicArray"]]:
        """Get a given `MicArray` object from its alias"""
        if mic_alias is not None:
            if mic_alias not in self.microphones:
                raise KeyError(f"No microphone found with alias {mic_alias}!")
            return self.microphones[mic_alias]
        else:
            return None

    def path_exists_between_points(
        self, point_a: np.ndarray, point_b: np.ndarray
    ) -> bool:
        """
        Returns True if a direct point exists between point_a and point_b in the mesh, False otherwise.
        """
        # Coerce to 1D array and sanity check
        point_a = np.asarray(point_a)
        point_b = np.asarray(point_b)
        for point in [point_a, point_b]:
            assert point.shape == (
                3,
            ), f"Expected an array with shape (3, ) but got {point.shape}"
            # If a point is not inside the mesh, we shouldn't expect a direct path
            if not self._is_point_inside_mesh(point):
                return False
        # Calculate direction vector from points A to B
        direction = point_b - point_a
        length = np.linalg.norm(direction)
        direction_unit = direction / length
        # Cast ray from A towards B and get intersections (locations and indices)
        locations, index_ray, index_tri = self.mesh.ray.intersects_location(
            ray_origins=utils.coerce2d(point_a),  # trimesh expecting 2D arrays?
            ray_directions=utils.coerce2d(direction_unit),
        )
        # Check if any intersection is closer than B
        if len(locations) > 0:
            # Calculate distances from A to each intersection
            distances = np.linalg.norm(locations - point_a, axis=1)
            if np.any(distances < length):
                # No direct line: mesh blocks the segment.
                return False
        # Direct line exists: either no blocking intersections, or no intersections at all
        return True

    def _parse_valid_microphone_aliases(
        self, aliases: Union[bool, list, str, None]
    ) -> list[str]:
        """
        Get valid microphone aliases from an input
        """
        # If True, we should get a list of all the microphones
        if aliases is True:
            return list(self.microphones.keys())
        # If a single string, validate and convert to [string]
        elif isinstance(aliases, str):
            if aliases not in self.microphones.keys():
                raise KeyError(f"Alias {aliases} is not a valid microphone alias!")
            return [aliases]
        # If a list of strings, validate these
        elif isinstance(aliases, list):
            # Sanity check that all the provided aliases exist in our dictionary
            not_in = [e for e in aliases if e not in self.microphones.keys()]
            if len(not_in) > 0:
                raise KeyError(
                    f"Some provided microphone aliases were not found: {', '.join(not_in)}"
                )
            # Remove duplicates from the list
            return list(set(aliases))
        # If False or None, return an empty list (which we'll skip over later)
        elif aliases is False or aliases is None:
            return []
        # Otherwise, we can't handle the input, so return an error
        else:
            raise TypeError(f"Cannot handle input with type {type(aliases)}")

    @utils.update_state
    def add_emitter(
        self,
        position: Optional[Union[list, np.ndarray]] = None,
        alias: Optional[str] = None,
        mic: Optional[str] = None,
        keep_existing: Optional[bool] = False,
        polar: Optional[bool] = False,
        ensure_direct_path: Optional[Union[bool, list, str]] = False,
    ) -> None:
        """
        Add a emitter to the state.

        If `mic` is a key inside `microphones`, `position` is assumed to be relative to that microphone; else,
        it is assumed to be in absolute terms. If `polar` is True, `position` should be in the form
        (azimuth°, polar°, radius); else, it should be in cartesian coordinates in meters with the form [x, y, z].
        Note that `mic_alias` must not be None when `polar` is True.

        Arguments:
            position: Location to add the emitter, defaults to a random, valid location.
            alias: String reference to access the emitter inside the `self.emitters` dictionary.
            mic: String reference to a microphone inside `self.microphones`;
                when provided, `position` is interpreted as RELATIVE to the center of this microphone
            keep_existing (optional): Whether to keep existing emitters from the mesh or remove, defaults to keep
            polar: When True, expects `position` to be provided in [azimuth, colatitude, elevation] form; otherwise,
                units are [x, y, z] in absolute, cartesian terms.
            ensure_direct_path: Whether to ensure a direct line exists between the emitter and given microphone(s).
                If True, will ensure a direct line exists between the emitter and ALL `microphone` objects. If a list of
                strings, these should correspond to microphone aliases inside `microphones`; a direct line will be
                ensured with all of these microphones. If False, no direct line is required for a emitter.

        Examples:
            Create a state with a given mesh and add a microphone
            >>> spa = WorldState(mesh=...)
            >>> spa.add_microphone(alias="tester")

            Add a single emitter with a random position
            >>> spa.add_emitter()
            >>> spa.get_emitter("src000")    # access with default alias

            Add emitter with given position and alias
            >>> spa.add_emitter(position=[0.5, 0.5, 0.5], alias="custom")
            >>> spa.get_emitter("custom")    # access using given alias

            Add emitter relative to microphone
            >>> spa.add_emitter(position=[0.1, 0.1, 0.1], alias="custom", mic="tester")
            >>> spa.get_emitter("custom")

            Add emitter with a random position that is in a direct line with the microphone we placed above
            >>> spa.add_emitter(ensure_direct_path="tester")
        """
        # Remove existing emitters if we wish to do this
        if not keep_existing:
            self.clear_emitters()

        # Sanity checking
        if polar:
            assert mic is not None, "mic_alias is required for polar coordinates"

        # Parse the list of microphone aliases that we require a direct line to
        direct_path_to = self._parse_valid_microphone_aliases(ensure_direct_path)

        # If we want to express our emitters relative to a given microphone, grab this now
        desired_mic = self._get_mic_from_alias(mic)

        # Get the alias for this emitter
        alias = (
            utils.get_default_alias("src", self.emitters) if alias is None else alias
        )

        # Try and place inside the mesh: return True if placed, False if not
        placed = self._try_add_emitter(
            position, desired_mic, alias, polar, direct_path_to
        )

        # If we can't add the emitter to the mesh
        if not placed:
            # If we were trying to add it to a random position
            if position is None:
                raise ValueError(
                    f"Could not place emitter in the mesh after {utils.MAX_PLACE_ATTEMPTS} attempts. "
                    f"If this is happening frequently, consider reducing the number of `emitters`, "
                    f"or the `empty_space_around` arguments."
                )
            # If we were trying to add it to a specific position
            else:
                raise ValueError(
                    f"Position {position} invalid when placing emitter inside the mesh! "
                    f"If this is happening frequently, consider reducing the number of `emitters`, "
                    f"or the `empty_space_around` arguments."
                )

    @utils.update_state
    def add_emitters(
        self,
        positions: Union[list, np.ndarray, None] = None,
        aliases: list[str] = None,
        mics: Union[list[str], str] = None,
        n_emitters: Optional[int] = None,
        keep_existing: bool = False,
        polar: bool = True,
        ensure_direct_path: Union[bool, list, str, None] = False,
        raise_on_error: bool = True,
    ) -> None:
        """
        Add emitters to the mesh.

        This function essentially takes in lists of the arguments expected by `add_emitters`. The `raise_on_error`
        command will skip over microphones that cannot be placed in the mesh and raise a warning in the console.

        Additionally, `n_emitters` can be provided instead of `positions` to choose a number of emitters to add randomly.

        Arguments:
            positions: Locations to add the emitters, defaults to a single random location.
            aliases: String references to assign the emitters inside the `emitters` dictionary.
            mics: String references to microphones inside the `microphones` dictionary.
            keep_existing (optional): whether to keep existing emitters from the mesh or remove, defaults to keep.
            raise_on_error (optional): if True, raises an error when unable to place emitter, otherwise skips to next.
            n_emitters: Number of emitters to add with random positions
            polar (optional): if True, `position` is expected in form [azimuth, colatitude, elevation] relative to mic
            ensure_direct_path: Whether to ensure a direct line exists between the emitter and given microphone(s).
                If True, will ensure a direct line exists between the emitter and ALL `microphone` objects. If a list of
                strings, these should correspond to microphone aliases inside `microphones`; a direct line will be
                ensured with all of these microphones. If False, no direct line is required for a emitter.
        """
        # Remove existing emitters if we wish to do this
        if not keep_existing:
            self.clear_emitters()

        if polar:
            assert mics is not None, "mic_alias is required for polar coordinates"

        # Parse the list of microphone aliases that we require a direct line to
        direct_path_to = self._parse_valid_microphone_aliases(ensure_direct_path)

        if positions is not None and n_emitters is not None:
            raise TypeError("Cannot specify both `n_emitters` and `positions`.")

        if n_emitters is not None:
            assert isinstance(n_emitters, int), "`n_emitters` must be an integer!"
            assert n_emitters > 0, "`n_emitters` must be positive!"
            positions = [None for _ in range(n_emitters)]

        all_not_none = [
            l_
            for l_ in [positions, aliases, mics]
            if l_ is not None and isinstance(l_, (list, np.ndarray))
        ]
        # Handle cases where we haven't provided an equal number of positions and aliases
        if not utils.check_all_lens_equal(*all_not_none):
            raise ValueError("Expected all inputs to have equal length")

        # Get the index to iterate up to
        max_idx = max([len(a) for a in all_not_none]) if len(all_not_none) > 0 else 0
        # Tile the mic aliases if we've only provided a single one
        if isinstance(mics, str):
            mics = [mics for _ in range(max_idx)]

        # Iterate over all the emitters we want to place
        for idx in range(max_idx):
            position_ = positions[idx] if positions is not None else None
            emitter_alias_ = aliases[idx] if aliases is not None else None
            mic_alias_ = mics[idx] if mics is not None else None

            # If we want to express our emitters relative to a given microphone, grab this now
            desired_mic = self._get_mic_from_alias(mic_alias_)

            # Get the emitter alias
            emitter_alias_ = (
                utils.get_default_alias("src", self.emitters)
                if emitter_alias_ is None
                else emitter_alias_
            )

            # Try and place the emitter inside the space
            placed = self._try_add_emitter(
                position_, desired_mic, emitter_alias_, polar, direct_path_to
            )

            # If we can't add the emitter to the mesh
            if not placed:
                # If we were trying to add it to a random position
                if position_ is None:
                    msg = (
                        f"Could not place emitter in the mesh after {utils.MAX_PLACE_ATTEMPTS} attempts. "
                        f"Consider reducing `empty_space_around` arguments."
                    )
                # If we were trying to add it to a specific position
                else:
                    msg = (
                        f"Position {position_} invalid for emitter. "
                        f"Consider reducing `empty_space_around` arguments."
                    )

                # Raise the error if required or just log a warning and skip to the next emitter
                if raise_on_error:
                    raise ValueError(msg)
                else:
                    logger.warning(msg)

    def get_valid_position_with_max_distance(
        self,
        ref: np.ndarray,
        r: utils.Numeric,
        n: Optional[utils.Numeric] = utils.MAX_PLACE_ATTEMPTS,
    ) -> np.ndarray:
        """
        Generate a sphere with origin `ref` and radius `r` and sample a valid position from within its volume.

        Arguments:
            ref (np.ndarray): the reference point, treated as the origin of the sphere
            r (utils.Numeric): the maximum distance for the sampled point from `ref`
            n (utils.Numeric): the number of points to create on the sphere. Only the first valid point will be returned

        Raises:
            ValueError: if a valid point from within `n` samples cannot be found
        """
        # Input sanitization
        r = utils.sanitise_positive_number(r)
        n = int(utils.sanitise_positive_number(n))
        ref = utils.sanitise_coordinates(ref)

        # Sample directions using normal distribution and normalize
        directions = np.random.normal(size=(n, 3))
        directions /= np.linalg.norm(directions, axis=1)[
            :, np.newaxis
        ]  # Normalize each row

        # Sample radii with cubic root to ensure uniform volume distribution and use to scale the directions
        radii = r * np.cbrt(np.random.uniform(0, 1, size=(n,)))
        displacements = directions * radii[:, np.newaxis]

        # Add center offset
        samples = ref + displacements

        # Get a boolean mask of valid sample positions
        only_valids = self._get_valid_positions_mask(samples)
        only_valids_idxs = np.flatnonzero(only_valids)

        # If we don't have any valid samples, throw an error
        if len(only_valids_idxs) == 0:
            raise ValueError(
                f"Cannot generate a random valid point for coordinate {ref} with radius {r:.3f}. "
                f"Consider increasing the number of generated points (currently {n})"
            )
        # Otherwise, get a random valid sample and return it
        else:
            choice = np.random.choice(only_valids_idxs)
            return samples[choice, :]

    # '@utils.timer("validate trajectory")
    def _validate_trajectory(
        self,
        trajectory: np.ndarray,
        max_distance: utils.Numeric,
        step_distance: utils.Numeric,
        requires_direct_line: bool,
    ) -> bool:
        """
        Given a trajectory (created in `define_trajectory`), return True if valid, False otherwise

        Arguments:
            trajectory (np.ndarray): the trajectory to be validated
            requires_direct_line (bool): whether a direct line must exist between the starting and ending position
            max_distance (utils.Numeric): the maximum distance traversed in the trajectory, from start to end
            step_distance (utils.Numeric): the maximum distance traversed from one step to the next in the trajectory

        Returns:
            bool: whether the trajectory is valid
        """
        # Early return if definitely invalid
        if trajectory.shape[0] < 2:
            return False

        # Compute distances from start to all other points
        start = trajectory[0]
        differences = trajectory[1:] - start
        distances = np.linalg.norm(differences, axis=1)

        # Get the furthest point from the starting position
        #  Note: for circular and linear trajectories, this should be the same as the last point.
        #  However, for random walks, this is not always the case, as we might walk very far away
        #  from the origin, and then return to it by the end of the trajectory.
        #  So, we should always consider the maximum distance from the origin, NOT the distance
        #  between the first and last point in the array
        max_idx = np.argmax(distances)
        end = trajectory[max_idx + 1]  # +1 because we sliced from [1:]

        # Check max distance constraint
        if distances[max_idx] > max_distance:
            return False

        # Optional: check for line of sight
        if requires_direct_line and not self.path_exists_between_points(start, end):
            return False

        # Check distance between every step
        step_deltas = np.linalg.norm(np.diff(trajectory, axis=0), axis=1)
        if np.any(step_deltas > step_distance + 1e-4):
            return False

        # Validate all positions in the trajectory WRT the rest of the mesh
        return self._validate_position(trajectory)

    def define_trajectory(
        self,
        duration: Optional[utils.Numeric],
        starting_position: Optional[Union[np.ndarray, list]] = None,
        velocity: Optional[utils.Numeric] = MOVING_EMITTER_MAX_SPEED,
        resolution: Optional[utils.Numeric] = MOVING_EMITTER_TEMPORAL_RESOLUTION,
        shape: Optional[str] = "linear",
        max_place_attempts: Optional[utils.Numeric] = utils.MAX_PLACE_ATTEMPTS,
    ):
        """
        Defines a trajectory for a moving sound event with specified spatial bounds and event duration.

        This method calculates a series of XYZ coordinates that outline the path of a sound event, based on the
        specified trajectory shape, the confines of the mesh, and the duration of the event. It generates a starting
        point and an end point that comply with these conditions, and then interpolates between these points according
        to the trajectory's shape.

        Optionally, a custom starting position can also be provided, and a valid ending position will be randomly
        sampled. To provide a custom ENDING position, one possibility is to provide this as the starting position, then
        invert the trajectory array returned by this function. To use both a custom start AND end position, call the
        trajectory functions in `utils.py` directly.

        Arguments:
            duration (Numeric): the length of time it should take to traverse from starting to ending position
            starting_position (np.ndarray): the starting position for the trajectory. If not provided, a random valid
                position within the mesh will be selected.
            velocity (Numeric): the speed limit for the trajectory, in meters per second
            resolution (Numeric): the number of emitters created per second
            shape (str): the shape of the trajectory; currently, only "linear" and "circular" are supported.
            max_place_attempts (Numeric): the number of times to try and create the trajectory.

        Raises:
            ValueError: if a trajectory cannot be defined after `max_place_attempts`

        Returns:
            np.ndarray: the sanitised trajectory, with shape (n_points, 3)
        """

        # Compute the number of samples based on duration and resolution
        n_points = round(utils.sanitise_positive_number(duration * resolution) + 1)
        if n_points < 2:
            raise ValueError(
                "Cannot create a moving trajectory comprised of fewer than two points"
            )

        # Sanitise the maximum distance that we'll travel in the trajectory
        max_distance = utils.sanitise_positive_number(velocity * duration)

        # Compute the distance that we can travel in a single step
        step_limit = velocity / resolution

        # Raise an error if distance is too small
        if max_distance < self.empty_space_around_emitter:
            raise ValueError(
                f"Trajectory distance is smaller than minimum allowed ({max_distance:.3f}m). "
                f"Consider increasing `empty_space_around_emitter` argument "
                f"(currently {self.empty_space_around_emitter:.3f}m)"
            )

        # Try and create the trajectory a specified number of times
        for attempt in range(max_place_attempts):

            # Log progress every 100 attempts
            if (attempt + 1) % 100 == 0:
                logger.info(f"Trajectory attempt {attempt + 1}/{max_place_attempts}")

            # If we've not provided a starting position, randomly sample one
            if starting_position is None:
                start_attempt = self.get_random_position()
            # Otherwise, sanitise the position and raise errors e.g. if it is an invalid shape
            else:
                start_attempt = utils.sanitise_coordinates(starting_position)

            # If we're doing a random walk, there's no need to sample an ending position directly
            #  Instead, the ending position will be defined by the last point of the walk
            #  So we can just set the `end_attempt` variable to None so that the linter is happy
            if shape == "random":
                end_attempt = None
            # Try and sample a random valid position from the starting point
            else:
                try:
                    end_attempt = self.get_valid_position_with_max_distance(
                        start_attempt, max_distance, max_place_attempts
                    )
                except ValueError:
                    # Silently skip over errors in this case, so we retry with another starting position
                    if starting_position is None:
                        continue
                    # Otherwise, we need to raise the error as this starting position is invalid
                    else:
                        raise

            # Compute the trajectory with the utility function
            if shape == "linear":
                trajectory = utils.generate_linear_trajectory(
                    start_attempt, end_attempt, n_points
                )
            elif shape == "circular":
                trajectory = utils.generate_circular_trajectory(
                    start_attempt, end_attempt, n_points
                )
            elif shape == "random":
                # Unlike all other trajectories, a random walk doesn't need a predefined ending
                #  Instead, we just need to know the starting point, the number of steps,
                #  and the maximum distance any single step should take
                trajectory = utils.generate_random_trajectory(
                    start_attempt, step_limit, n_points
                )
            # We don't know what the trajectory is
            else:
                accepted = ["linear", "circular", "random"]
                raise ValueError(
                    f"`shape` must be one of {', '.join(accepted)} but got '{shape}'"
                )

            # Validate the trajectory and return only if it is acceptable
            if self._validate_trajectory(
                trajectory,
                max_distance,
                step_limit,
                requires_direct_line=True if shape == "linear" else False,
            ):
                return trajectory

        # If we reach here, we couldn't create the trajectory
        raise ValueError(
            f"Could not define a valid movement trajectory after {max_place_attempts} attempt(s). Consider:\n"
            f"- Reducing `empty_space_around parameters`\n"
            f"- Decreasing `temporal_resolution` (currently {resolution})\n"
            f"- Increasing `max_place_attempts` (currently {max_place_attempts})\n"
            f"- Decreasing `max_distance` (currently {max_distance:.3f})"
        )

    def _simulation_sanity_check(self) -> None:
        """
        Check conditions required for simulation are met
        """
        assert (
            len(self.emitters) > 0
        ), "Must have added valid emitters to the mesh before calling `.simulate`!"
        assert (
            len(self.microphones) > 0
        ), "Must have added valid microphones to the mesh before calling `.simulate`!"
        assert all(
            type(m) in MICARRAY_LIST for m in self.microphones.values()
        ), "Non-microphone objects in microphone attribute"
        assert (
            self.ctx.get_listener_count() > 0
        ), "Must have listeners added to the ray tracing engine"
        assert (
            self.ctx.get_source_count() > 0
        ), "Must have emitters added to the ray tracing engine"
        # Check we have the expected number of sources and listeners
        assert (
            sum(len(em) for em in self.emitters.values()) == self.ctx.get_source_count()
        )
        assert (
            sum(m.n_capsules for m in self.microphones.values())
            == self.ctx.get_listener_count()
        )

    def simulate(self) -> None:
        """
        Simulates audio propagation in the state with the current listener and sound emitter positions.
        """
        # Sanity check that we actually have emitters and microphones in the state
        self._simulation_sanity_check()
        # Clear out any existing IRs
        self._irs = None
        # Run the simulation
        self.ctx.simulate()
        efficiency = self.ctx.get_indirect_ray_efficiency()
        # Log the ray efficiency: outdoor would have a very low value, e.g. < 0.05.
        #  A closed indoor room would have >0.95, and a room with some holes might be in the 0.1-0.8 range.
        #  If the ray efficiency is low for an indoor environment, it indicates a lot of ray leak from holes.
        logger.info(
            f"Finished simulation! Overall indirect ray efficiency: {efficiency:.3f}"
        )
        if efficiency < WARN_WHEN_EFFICIENCY_BELOW:
            logger.warning(
                f"Ray efficiency is below {WARN_WHEN_EFFICIENCY_BELOW:.0%}. It is possible that the mesh "
                f"may have holes in it. Consider decreasing `repair_threshold` when initialising the "
                f"`WorldState` object, or running `trimesh.repair.fill_holes` on your mesh."
            )
        # Compute the IRs: this gives us shape (N_capsules, N_emitters, N_channels == 1, N_samples)
        irs = self.ctx.get_audio()
        # Format irs into a dictionary of {mic000: (N_capsules, N_emitters, N_samples), mic001: (...)}
        #  with one key-value pair per microphone. We have to do this because we cannot have ragged arrays
        #  The individual arrays can then be accessed by calling `self.irs.values()`
        self._irs = self._format_irs(irs)

    def _format_irs(self, irs: np.ndarray) -> dict:
        """
        Formats IRs from the ray tracing engine into a dictionary of {mic1: (N_capsules, N_emitters, N_samples), ...}
        """
        # Define a counter that we can use to access the flat array of (capsules, emitters, samples)
        counter = 0
        all_irs = OrderedDict()
        for mic_alias, mic in self.microphones.items():
            mic_ir = []
            # Iterate over the capsules associated with this microphone
            for n_capsule in range(counter, mic.n_capsules + counter):
                counter += 1
                # This just gets the mono audio for each capsule
                capsule_ir = irs[n_capsule, :, 0, :]
                mic_ir.append(capsule_ir)
            # Stack to a shape of (N_capsules, N_emitters, N_samples)
            mic.irs = np.stack(mic_ir)
            # Get the name of the mic and create a new key-value pair
            all_irs[mic_alias] = mic.irs
        return all_irs

    def create_scene(
        self, mic_radius: float = 0.2, emitter_radius: float = 0.1
    ) -> trimesh.Scene:
        """
        Creates a trimesh.Scene with the Space's mesh, microphone position, and emitters all added

        Returns:
            trimesh.Scene: The rendered scene, that can be shown in e.g. a notebook with the `.show()` command
        """
        scene = self.mesh.scene()
        # This just adds the microphone positions
        for mic in self.microphones.values():
            for capsule in mic.coordinates_absolute:
                add_sphere(scene, capsule, color=[255, 0, 0], r=mic_radius)
        # This adds the sound emitters, with different color + radius
        for emitter_list in self.emitters.values():
            for emitter in emitter_list:
                add_sphere(
                    scene, emitter.coordinates_absolute, [0, 255, 0], r=emitter_radius
                )
        return scene  # can then run `.show()` on the returned object

    def create_plot(
        self,
    ) -> plt.Figure:
        """
        Creates a matplotlib.Figure object corresponding to top-down and side-views of the scene

        Returns:
            plt.Figure: The rendered figure that can be shown with e.g. plt.show()
        """
        # Create a figure with two subplots side by side
        fig, ax = plt.subplots(1, 2, figsize=(20, 10))
        vertices = self.mesh.vertices
        # Create a top-down view first, then a side view
        mic_positions = np.vstack(
            [m.coordinates_absolute for m in self.microphones.values()]
        )
        emitter_positions = np.vstack(
            [x.coordinates_absolute for xs in self.emitters.values() for x in xs]
        )
        for ax_, idx, color, ylab, title in zip(
            ax.flatten(), [1, 2], ["red", "blue"], ["Y", "Z"], ["Top", "Side"]
        ):
            # Scatter the vertices first
            ax_.scatter(vertices[:, 0], vertices[:, idx], c="gray", alpha=0.1, s=1)
            # Then the microphone and emitter positions
            ax_.scatter(
                mic_positions[:, 0],
                mic_positions[:, idx],
                c="red",
                s=100,
                label="Microphone",
            )
            ax_.scatter(
                emitter_positions[:, 0],
                emitter_positions[:, idx],
                c="blue",
                s=25,
                alpha=0.5,
                label="Emitters",
            )
            # These are just plot aesthetics
            ax_.set_xlabel("X")
            ax_.set_ylabel(ylab)
            ax_.set_title(f'{title} view of {self.mesh.metadata["fpath"]}')
            ax_.legend()
            ax_.axis("equal")
            ax_.grid(True)
        # Return the matplotlib figure object
        fig.tight_layout()
        return fig  # can be used with plt.show, fig.savefig, etc.

    def save_irs_to_wav(self, outdir: str) -> None:
        """
        Writes IRs to WAV audio files.

        IRs will be dumped in the form `mic{i1}_capsule{i2}_emitter_{i3}.wav`. For instance, with two emitters and two
        mono microphones, we'd expect `mic000_capsule000_emitter000.wav`, `mic001_capsule_000_emitter_001.wav`,
        `mic001_capsule_000_emitter_000.wav`, and `mic002_capsule000_emitter_002.wav`.

        Args:
            outdir (str): IRs will be saved here.
        """
        assert self._irs is not None, "IRs have not been created yet!"
        assert os.path.isdir(outdir), f"Output directory {outdir} does not exist!"
        # This iterates over [emitters, channels, samples]
        for mic_alias, mic in self.microphones.items():
            for caps_idx, caps in enumerate(mic.irs):
                caps_idx = str(caps_idx).zfill(3)
                for emitter_idx, emitter in enumerate(caps):
                    emitter_idx = str(emitter_idx).zfill(3)
                    fname = os.path.join(
                        outdir,
                        f"{mic_alias}_capsule{caps_idx}_emitter{emitter_idx}.wav",
                    )
                    # Dump the audio to a 16-bit PCM wav using our predefined sample rate
                    utils.write_wav(emitter, fname, self.ctx.config.sample_rate)

    def to_dict(self) -> dict:
        """
        Returns metadata for this object as a dictionary
        """
        return dict(
            emitters={
                s_alias: [s_.to_dict() for s_ in s]
                for s_alias, s in self.emitters.items()
            },
            microphones={
                m_alias: m.to_dict() for m_alias, m in self.microphones.items()
            },
            mesh=dict(
                **self.mesh.metadata,  # this gets us the filepath, filename, and file extension of the mesh
                bounds=self.mesh.bounds.tolist(),
                centroid=self.mesh.centroid.tolist(),
            ),
            # Get all the keywords from the ray-tracing configuration
            rlr_config={
                name: getattr(self.ctx.config, name)
                for name in dir(self.ctx.config)
                if not name.startswith("__")
                and not callable(getattr(self.ctx.config, name))
            },
            empty_space_around_mic=self.empty_space_around_mic,
            empty_space_around_emitter=self.empty_space_around_emitter,
            empty_space_around_surface=self.empty_space_around_surface,
            empty_space_around_capsule=self.empty_space_around_capsule,
            repair_threshold=self.repair_threshold,
        )

    @classmethod
    def from_dict(cls, input_dict: dict[str, Any]):
        """
        Instantiate a `WorldState` from a dictionary.

        Arguments:
            input_dict: Dictionary that will be used to instantiate the `WorldState`.

        Returns:
            WorldState instance.
        """

        # Validate the input
        for k in ["emitters", "microphones", "mesh", "rlr_config"]:
            if k not in input_dict:
                raise KeyError(f"Missing key: '{k}'")

        # Instantiate the state
        state = cls(
            mesh=input_dict["mesh"]["fpath"],
            empty_space_around_mic=input_dict["empty_space_around_mic"],
            empty_space_around_emitter=input_dict["empty_space_around_emitter"],
            empty_space_around_surface=input_dict["empty_space_around_surface"],
            empty_space_around_capsule=input_dict["empty_space_around_capsule"],
            repair_threshold=input_dict["repair_threshold"],
            rlr_kwargs=input_dict["rlr_config"],
        )

        # Instantiate the microphones and emitters from their dictionaries
        state.microphones = OrderedDict(
            {a: MicArray.from_dict(v) for a, v in input_dict["microphones"].items()}
        )
        state.emitters = OrderedDict(
            {
                a: [Emitter.from_dict(v_) for v_ in v]
                for a, v in input_dict["emitters"].items()
            }
        )

        # Update the state so we add everything in to the ray-tracing engine
        state._update()

        return state

    def __len__(self) -> int:
        """
        Returns the number of objects in the mesh (i.e., number of microphones + emitters)
        """
        return len(self.microphones) + len(self.emitters)

    def __str__(self) -> str:
        """
        Returns a string representation of the WorldState
        """
        return (
            f"'WorldState' with mesh '{self.mesh.metadata['fpath']}' and "
            f"{len(self)} objects ({len(self.microphones)} microphones, {len(self.emitters)} emitters)"
        )

    def __repr__(self) -> str:
        """
        Returns a JSON-formatted string representation of the WorldState
        """
        return utils.repr_as_json(self)

    def __getitem__(self, alias: str) -> list[Emitter]:
        """
        An alternative for `self.get_emitters(alias) or `self.emitters[alias]`
        """
        return self.get_emitters(alias)

    def __eq__(self, other: Any):
        """
        Compare two WorldState objects for equality.

        Returns:
            bool: True if two WorldState objects are equal, False otherwise
        """

        # Non-Event objects are always not equal
        if not isinstance(other, WorldState):
            return False

        # We use dictionaries to compare both objects together
        d1 = self.to_dict()
        d2 = other.to_dict()

        # Compute the deepdiff between both dictionaries
        diff = DeepDiff(
            d1,
            d2,
            ignore_order=True,
            significant_digits=4,
            ignore_numeric_type_changes=True,
        )

        # If there is no difference, there should be no keys in the deepdiff object
        return len(diff) == 0

    def get_emitter(self, alias: str, emitter_idx: int = 0) -> Emitter:
        """
        Given a valid alias and index, get a single `Emitter` object, as in `self.emitters[alias][emitter_idx]`
        """
        emitter_list = self.get_emitters(alias)
        try:
            return emitter_list[emitter_idx]
        except IndexError:
            raise IndexError(
                f"Could not get idx {emitter_idx} for a list of Emitters with length {len(emitter_list)}"
            )

    def get_emitters(self, alias: str) -> list[Emitter]:
        """
        Given a valid alias, get a list of associated `Emitter` objects, as in `self.emitters[alias]`
        """
        if alias in self.emitters.keys():
            return self.emitters[alias]
        else:
            raise KeyError("Emitter alias '{}' not found.".format(alias))

    def get_microphone(self, alias: str) -> Type["MicArray"]:
        """
        Given a valid alias, get an associated `Microphone` object, as in `self.microphones[alias]`.
        """
        if alias in self.microphones.keys():
            return self.microphones[alias]
        else:
            raise KeyError("Microphone alias '{}' not found.".format(alias))

    @utils.update_state
    def clear_microphones(self) -> None:
        """
        Removes all current microphones.
        """
        self.microphones = OrderedDict()

    @utils.update_state
    def clear_emitters(self) -> None:
        """
        Removes all current emitters.
        """
        self.emitters = OrderedDict()

    @utils.update_state
    def clear_microphone(self, alias: str) -> None:
        """
        Given an alias for a microphone, clear that microphone if it exists and update the state.
        """
        if alias in self.microphones.keys():
            del self.microphones[alias]
        else:
            raise KeyError("Microphone alias '{}' not found.".format(alias))

    @utils.update_state
    def clear_emitter(self, alias: str) -> None:
        """
        Given an alias for an emitter, clear that emitter and update the state.
        """
        if alias in self.emitters.keys():
            del self.emitters[alias]
        else:
            raise KeyError("Emitter alias '{}' not found.".format(alias))<|MERGE_RESOLUTION|>--- conflicted
+++ resolved
@@ -849,24 +849,6 @@
         Returns:
              np.ndarray: the random position to place an object inside the mesh
         """
-<<<<<<< HEAD
-        mic_pos = None
-        for attempt in range(utils.MAX_PLACE_ATTEMPTS):
-            mic_pos = self.get_random_point_inside_mesh()
-            # Compute the weighted average ray length with this position and return if the position is acceptable
-            if (
-                self.calculate_weighted_average_ray_length(mic_pos)
-                >= MIN_AVG_RAY_LENGTH
-            ):
-                logger.info(f"Found suitable position after {attempt + 1} attempts")
-                return mic_pos
-
-        # If we haven't found an acceptable position, log this and use the most recent one.
-        logger.error(
-            f"Could not find a suitable position after {utils.MAX_PLACE_ATTEMPTS} attempts. "
-            f"Using the last attempted position: {mic_pos}."
-        )
-=======
         # Sample an initial position inside the mesh
         #  If we don't care about minimum weighted average ray length, we'll just use this
         mic_pos = self.get_random_point_inside_mesh()
@@ -893,7 +875,6 @@
                 f"Using the last attempted position: {mic_pos}."
             )
 
->>>>>>> 5b33260d
         return mic_pos
 
     def get_random_point_inside_mesh(self) -> np.ndarray:

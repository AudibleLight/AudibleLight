#!/usr/bin/env python
# -*- coding: utf-8 -*-

"""Core modules and functions for generation and synthesis."""

import json
import random
from collections import OrderedDict
from datetime import datetime
from importlib.metadata import version
from pathlib import Path
from typing import Any, Iterable, Iterator, Optional, Type, Union

import numpy as np
import soundfile as sf
from deepdiff import DeepDiff
from loguru import logger
from scipy import stats

from audiblelight import __version__, config, custom_types, utils
from audiblelight.ambience import Ambience
from audiblelight.augmentation import ALL_EVENT_AUGMENTATIONS, EventAugmentation
from audiblelight.event import Event
from audiblelight.micarrays import MicArray
from audiblelight.worldstate import Emitter, WorldState


class Scene:
    """
    Initializes a Scene.

    The Scene object is the highest level object within AudibleLight. It holds information relating to the current
    WorldState (including a 3D mesh, alongside listeners and sound sources) and any sound Event objects within it.
    """

    def __init__(
        self,
        duration: custom_types.Numeric,
        mesh_path: Union[str, Path],
        fg_path: Optional[Union[str, Path]] = None,
        bg_path: Optional[Union[str, Path]] = None,
        allow_duplicate_audios: bool = True,
        ref_db: Optional[custom_types.Numeric] = config.DEFAULT_REF_DB,
        scene_start_dist: Optional[custom_types.DistributionLike] = None,
        event_start_dist: Optional[custom_types.DistributionLike] = None,
        event_duration_dist: Optional[custom_types.DistributionLike] = None,
        event_velocity_dist: Optional[custom_types.DistributionLike] = None,
        event_resolution_dist: Optional[custom_types.DistributionLike] = None,
        snr_dist: Optional[custom_types.DistributionLike] = None,
        max_overlap: Optional[custom_types.Numeric] = config.MAX_OVERLAP,
        event_augmentations: Optional[
            Union[
                Iterable[Type[EventAugmentation]],
                Iterable[tuple[Type[EventAugmentation], dict]],
                Type[EventAugmentation],
            ]
        ] = None,
        state_kwargs: Optional[dict] = None,
<<<<<<< HEAD
        ref_db: Optional[utils.Numeric] = REF_DB,
        scene_start_dist: Optional[utils.DistributionLike] = None,
        event_start_dist: Optional[utils.DistributionLike] = None,
        event_duration_dist: Optional[utils.DistributionLike] = None,
        event_velocity_dist: Optional[utils.DistributionLike] = None,
        event_resolution_dist: Optional[utils.DistributionLike] = None,
        snr_dist: Optional[utils.DistributionLike] = None,
        max_overlap: Optional[utils.Numeric] = MAX_OVERLAPPING_EVENTS,
        event_augmentations: Optional[
            Union[
                Iterable[Type[EventAugmentation]],
                Iterable[tuple[Type[EventAugmentation], dict]],
                Type[EventAugmentation],
            ]
        ] = None,
=======
>>>>>>> f4f04d89
    ):
        """
        Initializes the Scene with a given duration and mesh.

        Arguments:
            duration: the length of time the scene audio should last for.
            mesh_path: the name of the mesh file. Units will be coerced to meters when loading.
            fg_path: a directory (or list of directories) pointing to foreground audio. Note that directories will be
                introspected recursively, such that audio files within any subdirectories will be detected also.
            bg_path: a directory (or list of directories pointing to background audio. Note that directories will be
                introspected recursively, such that audio files within any subdirectories will be detected also.
            allow_duplicate_audios: if True (default), the same audio file can appear multiple times in the Scene.
            ref_db: reference decibel level for scene noise floor, defaults to -65 dB
            scene_start_dist: distribution-like object or callable used to sample starting times for any Event objects
                applied to the scene. If not provided, will be a uniform distribution between 0 and `duration`
            event_start_dist: distribution-like object used to sample starting (offset) times for Event audio files.
                If not provided, Event audio files will always start at 0 seconds. Note that this can be overridden
                by passing a value into `Scene.add_event(event_start=...)`
            event_duration_dist: distribution-like object used to sample Event audio duration times. If not provided,
                Event audio files will always use their full duration. Note that this can be overridden by passing a
                value into `Scene.add_event(duration=...)`
            event_velocity_dist: distribution-like object used to sample Event spatial velocities. If not provided, a
                uniform distribution between 0.5 and 2.0 metres-per-second will be used.
            event_resolution_dist: distribution-like object used to sample Event spatial resolutions. If not provided,
                a uniform distribution between 1.0 and 4.0 Hz (i.e., IRs-per-second) will be used.
            snr_dist: distribution-like object used to sample Event signal-to-noise ratios. If not provided, a uniform
                distribution between 5 and 30 will be used.
            max_overlap: the maximum number of overlapping audio Events allowed in the Scene, defaults to 2.
            event_augmentations: an iterable of `audiblelight.EventAugmentation` objects that can be applied to Event
                objects. The number of augmentations sampled from this list can be controlled by setting the value of
                `augmentations` when calling `Scene.add_event`, i.e. `Scene.add_event(augmentations=3)` will sample
                3 random augmentations from `event_augmentations` and apply them to the Event.
            state_kwargs: keyword arguments passed to `audiblelight.WorldState`.
        """

        # Set attributes passed in by the user
        self.duration = utils.sanitise_positive_number(duration)
        # Raise a warning when the duration is very short.
        if self.duration < config.WARN_WHEN_SCENE_DURATION_BELOW:
            logger.warning(
                f"The duration for this Scene is very short ({duration:.2f} seconds). "
                f"You may encounter issues with Events overlapping or being truncated to fit the "
                f"duration of the Scene. It is recommended to increase the duration to at least "
                f"{config.WARN_WHEN_SCENE_DURATION_BELOW} seconds."
            )
        self.ref_db = utils.sanitise_ref_db(ref_db)
        # Time overlaps (we could include a space overlaps parameter too)
        self.max_overlap = utils.sanitise_positive_number(max_overlap, cast_to=int)

        # Instantiate the `WorldState` object, which loads the mesh and sets up the ray-tracing engine
        if state_kwargs is None:
            state_kwargs = {}
        utils.validate_kwargs(WorldState.__init__, **state_kwargs)
        self.state = WorldState(mesh_path, **state_kwargs)

        self.sample_rate = self.state.cfg.sample_rate

        # Grab some attributes from the WorldState to make them easier to access
        self.mesh = self.state.mesh
        # self.irs = self.state.irs

        # Define defaults for all distributions
        #  Events can start any time within the duration of the scene, minus some padding
        # TODO: this is not consistent with how `stats.uniform` actually works.
        #  see https://stackoverflow.com/questions/44572109/what-are-the-arguments-for-scipy-stats-uniform
        if scene_start_dist is None:
            scene_start_dist = stats.uniform(0.0, self.duration - 1)
        if event_velocity_dist is None:
            event_velocity_dist = stats.uniform(
                config.MIN_EVENT_VELOCITY,
                config.MAX_EVENT_VELOCITY - config.MIN_EVENT_VELOCITY,
            )
        if event_resolution_dist is None:
            event_resolution_dist = stats.uniform(
                config.MIN_EVENT_RESOLUTION,
                config.MAX_EVENT_RESOLUTION - config.MIN_EVENT_RESOLUTION,
            )
        if snr_dist is None:
            snr_dist = stats.uniform(
                config.MIN_EVENT_SNR, config.MAX_EVENT_SNR - config.MIN_EVENT_SNR
            )

        # No distribution for `event_start` and `event_distribution`
        #  Unless a distribution is passed, we default to using the full duration of the audio (capped at 10 seconds)
        #  and starting the audio at 0.0 seconds

        # Distributions: these function sanitise the distributions so that they are either `None` or an object
        #  with the `rvs` method. When called, the `rvs` method will return a random variate sampled from the
        #  probability distribution.
        self.scene_start_dist = utils.sanitise_distribution(scene_start_dist)
        self.event_start_dist = utils.sanitise_distribution(event_start_dist)
        self.event_duration_dist = utils.sanitise_distribution(event_duration_dist)
        self.event_velocity_dist = utils.sanitise_distribution(event_velocity_dist)
        self.event_resolution_dist = utils.sanitise_distribution(event_resolution_dist)
        self.snr_dist = utils.sanitise_distribution(snr_dist)

        # Parse foreground audio directory (or directories) and obtain all valid audio files from within it
        self.fg_paths = (
            self._parse_audio_directories(fg_path) if fg_path is not None else []
        )
        self.fg_audios = self._introspect_audio_directories(self.fg_paths)
        # Do the same for background audio
        self.bg_paths = (
            self._parse_audio_directories(bg_path) if bg_path is not None else []
        )
        self.bg_audios = self._introspect_audio_directories(self.bg_paths)

        # If False, we'll ensure that all randomly sampled event/ambience audio is unique when sampling
        self.allow_duplicate_audios = allow_duplicate_audios

        # Events will be stored within here
        self.events = OrderedDict()

        # Event augmentations
        self.event_augmentations = []
        if event_augmentations is not None:
            self.event_augmentations = self._parse_event_augmentations(
                event_augmentations
            )

        # Background noise
        #  if not None (i.e., with a call to `add_ambience`), will be added to audio when synthesising
        self.ambience = OrderedDict()

        # Spatialized audio
        #  Note that this is a dictionary to support multiple microphones
        self.audio = OrderedDict()

    @staticmethod
    def _parse_audio_directories(
        audio_dir: Union[str, Path, list[str], list[Path]]
    ) -> tuple[list[Path], list[Path]]:
        """
        Validate audio directory (or list of directories) and return as a list of Path objects
        """
        if not isinstance(audio_dir, list):
            audio_dir = [audio_dir]
        return utils.sanitise_directories(audio_dir)

    @staticmethod
    def _introspect_audio_directories(audio_dir: list[Path]) -> list[Path]:
        """
        Introspect a list of audio directories to obtain all valid audio files
        """
        audio_paths = []
        for ext in custom_types.AUDIO_EXTS:
            for fg in audio_dir:
                audio_paths.extend((fg.rglob(f"*.{ext}")))
        return utils.sanitise_filepaths(audio_paths)

    def _parse_event_augmentations(
        self,
        event_augmentations: Union[
            Iterable[Type[EventAugmentation]],
            Iterable[tuple[Type[EventAugmentation], dict]],
            Type[EventAugmentation],
        ],
    ) -> list[tuple[Type[EventAugmentation], dict]]:
        """
        Parse user-provided event augmentations.

        The result is a list of tuples with the form (EventAugmentationType, dict), where the dict contains
        pre-validated keyword arguments that are passed to the EventAugmentation every time it is constructed.

        This enables the user (for instance) to override the default values or distributions used within an
        EventAugmentation class.

        Arguments:
            event_augmentations: the augmentation custom_types. Can be a list of types, a list of tuples, or a single type.

        Returns:
            list[tuple]: the list of augmentation types and validated kwargs
        """
        # Coerce single types to a list
        if not isinstance(event_augmentations, (tuple, list, np.ndarray)):
            event_augmentations = [event_augmentations]

        sanitised_event_augmentations = []

        for maybe_iter in event_augmentations:
            # We've passed in tuples of type (AugmentationClass, augmentation_kwargs)
            if (
                isinstance(maybe_iter, (tuple, list, np.ndarray))
                and len(maybe_iter) == 2
            ):
                aug_type, kwargs_dict = maybe_iter

            # We've just passed in the AugmentationClass, so use default kwargs for it
            elif isinstance(maybe_iter, type):
                aug_type = maybe_iter
                kwargs_dict = dict()

            # We don't know what's been passed in
            else:
                raise TypeError(
                    f"Expected a tuple or EventAugmentation type but got {type(maybe_iter)}"
                )

            # Validate the augmentation is a subclass of the parent object
            if not issubclass(aug_type, EventAugmentation):
                raise TypeError(
                    f"Expected an EventAugmentation subclass but got {type(aug_type)}"
                )

            # Ensure sample rate for the augmentation is set correctly
            if (
                "sample_rate" in kwargs_dict
                and kwargs_dict["sample_rate"] != self.sample_rate
            ):
                raise ValueError(
                    f"Expected a sample rate {self.sample_rate}, but got {kwargs_dict['sample_rate']}"
                )
            kwargs_dict["sample_rate"] = self.sample_rate

            # Validate the kwargs for the augmentation and store
            utils.validate_kwargs(aug_type, **kwargs_dict)
            sanitised_event_augmentations.append((aug_type, kwargs_dict))

        # Do not drop duplicates
        return sanitised_event_augmentations

    def _parse_event_augmentations(
        self,
        event_augmentations: Union[
            Iterable[Type[EventAugmentation]],
            Iterable[tuple[Type[EventAugmentation], dict]],
            Type[EventAugmentation],
        ],
    ) -> list[tuple[Type[EventAugmentation], dict]]:
        """
        Parse user-provided event augmentations.

        The result is a list of tuples with the form (EventAugmentationType, dict), where the dict contains
        pre-validated keyword arguments that are passed to the EventAugmentation every time it is constructed.

        This enables the user (for instance) to override the default values or distributions used within an
        EventAugmentation class.

        Arguments:
            event_augmentations: the augmentation types. Can be a list of types, a list of tuples, or a single type.

        Returns:
            list[tuple]: the list of augmentation types and validated kwargs
        """
        # Coerce single types to a list
        if not isinstance(event_augmentations, (tuple, list, np.ndarray)):
            event_augmentations = [event_augmentations]

        sanitised_event_augmentations = []

        for maybe_iter in event_augmentations:
            # We've passed in tuples of type (AugmentationClass, augmentation_kwargs)
            if (
                isinstance(maybe_iter, (tuple, list, np.ndarray))
                and len(maybe_iter) == 2
            ):
                aug_type, kwargs_dict = maybe_iter

            # We've just passed in the AugmentationClass, so use default kwargs for it
            elif isinstance(maybe_iter, type):
                aug_type = maybe_iter
                kwargs_dict = dict()

            # We don't know what's been passed in
            else:
                raise TypeError(
                    f"Expected a tuple or EventAugmentation type but got {type(maybe_iter)}"
                )

            # Validate the augmentation is a subclass of the parent object
            if not issubclass(aug_type, EventAugmentation):
                raise TypeError(
                    f"Expected an EventAugmentation subclass but got {type(aug_type)}"
                )

            # Ensure sample rate for the augmentation is set correctly
            if (
                "sample_rate" in kwargs_dict
                and kwargs_dict["sample_rate"] != self.sample_rate
            ):
                raise ValueError(
                    f"Expected a sample rate {self.sample_rate}, but got {kwargs_dict['sample_rate']}"
                )
            kwargs_dict["sample_rate"] = self.sample_rate

            # Validate the kwargs for the augmentation and store
            utils.validate_kwargs(aug_type, **kwargs_dict)
            sanitised_event_augmentations.append((aug_type, kwargs_dict))

        # Do not drop duplicates
        return sanitised_event_augmentations

    def __eq__(self, other: Any) -> bool:
        """
        Compare two Scene objects for equality.

        Internally, we convert both objects to a dictionary, and then use the `deepdiff` package to compare them, with
        some additional logic to account e.g. for significant digits and values that will always be different (e.g.,
        creation time).

        Arguments:
            other: the object to compare the current `Scene` object against

        Returns:
            bool: True if the Scene objects are equivalent, False otherwise
        """

        # Non-Scene objects are always not equal
        if not isinstance(other, Scene):
            return False

        # We use dictionaries to compare both objects together
        d1 = self.to_dict()
        d2 = other.to_dict()

        # Compute the deepdiff between both dictionaries
        diff = DeepDiff(
            d1,
            d2,
            ignore_order=True,
            significant_digits=4,
            exclude_paths="creation_time",
            ignore_numeric_type_changes=True,
        )

        # If there is no difference, there should be no keys in the deepdiff object
        return len(diff) == 0

    def __len__(self) -> int:
        """
        Returns the number of events in the scene
        """
        return len(self.events)

    def __str__(self) -> str:
        """
        Returns a string representation of the scene
        """
        return (
            f"'Scene' with mesh '{self.state.mesh.metadata['fpath']}': "
            f"{len(self)} events, {len(self.state.microphones)} microphones, {self.state.num_emitters} emitters."
        )

    def __repr__(self) -> str:
        """
        Returns representation of the scene as a JSON
        """
        return utils.repr_as_json(self)

    def __getitem__(self, alias_or_idx: Union[str, int]) -> Event:
        """
        An alternative for `self.get_event(alias) or `self.events[alias]`
        """
        return self.get_event(alias_or_idx)

    def __iter__(self) -> Iterator[Event]:
        """
        Yields an iterator of Event objects from the current scene

        Examples:
            >>> test_scene = Scene(...)
            >>> for n in range(9):
            >>>     test_scene.add_event_static(...)
            >>> for ev in test_scene:
            >>>     assert isinstance(ev, Event)
        """
        yield from self.get_events()

    def add_microphone(self, **kwargs) -> None:
        """
        Add a microphone to the WorldState.

        An alias for `WorldState.add_microphone`: see that method for a full description.
        """
        utils.validate_kwargs(self.state.add_microphone, **kwargs)
        self.state.add_microphone(**kwargs)

    def add_microphones(self, **kwargs) -> None:
        """
        Add microphones to the WorldState.

        An alias for `WorldState.add_microphones`: see that method for a full description.
        """
        utils.validate_kwargs(self.state.add_microphones, **kwargs)
        self.state.add_microphones(**kwargs)

    def add_microphone_and_emitter(self, **kwargs) -> None:
        """
        Add both a microphone and emitter with specified relationship.

        An alias for `WorldState.add_microphone_and_emitter`: see that method for a full description.
        """
        utils.validate_kwargs(self.state.add_microphone_and_emitter, **kwargs)
        self.state.add_microphone_and_emitter(**kwargs)

    def add_emitter(self, **kwargs):
        """
        Add an emitter to the WorldState.

        An alias for `WorldState.add_emitter`: see that method for a full description.
        """
        logger.warning(
            "Adding an Emitter directly to the WorldState is not recommended. Instead, use "
            "`Scene.add_event`, which will create an Event and add any required Emitters to the WorldState."
        )
        utils.validate_kwargs(self.state.add_emitter, **kwargs)
        self.state.add_emitter(**kwargs)

    def add_emitters(self, **kwargs):
        """
        Add emitters to the WorldState.

        An alias for `WorldState.add_emitters`: see that method for a full description.
        """
        logger.warning(
            "Adding Emitters directly to the WorldState is not recommended. Instead, use "
            "`Scene.add_event`, which will create Events and add any required Emitters to the WorldState."
        )
        utils.validate_kwargs(self.state.add_emitters, **kwargs)
        self.state.add_emitters(**kwargs)

    def add_ambience(
        self,
        filepath: Optional[Union[str, Path]] = None,
        noise: Optional[Union[str, custom_types.Numeric]] = None,
        channels: Optional[int] = None,
        ref_db: Optional[custom_types.Numeric] = None,
        alias: Optional[str] = None,
        **kwargs,
    ):
        """
        Add ambient noise to the WorldState.

        The ambience can be either a file on the disk (in which case filepath must not be None) or a type of noise
        "color" such as white, red, or blue (in which case noise must not be None). The number of channels can be
        provided directly or will be inferred from the microphones added to the state, when this is possible.

        Arguments:
            channels (int): the number of channels to generate noise for. If None, will be inferred from available mics.
            filepath (str or Path): a path to an audio file on the disk. If None (and `noise` is None), will try and
                sample a random audio file from `Scene.bg_audios`.
            noise (str): either the type of noise to generate, e.g. "white", "red", or an arbitrary numeric exponent to
                use when generating noise with `powerlaw_psd_gaussian`.
            ref_db (Numeric): the noise floor, in decibels
            alias (str): string reference to refer to this `Ambience` object inside `Scene.ambience`
            kwargs: additional keyword arguments passed to `audiblelight.ambience.powerlaw_psd_gaussian`
        """
        # If the number of channels is not provided, try and get this from the number of microphone capsules
        if channels is None:
            if len(self.state.microphones) == 0:
                raise ValueError(
                    "Cannot infer Ambience channels when no microphones have been added to the WorldState."
                )

            available_mics = [mic.n_capsules for mic in self.state.microphones.values()]
            # Raise an error when added microphones have a different number of channels
            if not all([a == available_mics[0] for a in available_mics]):
                raise ValueError(
                    "Cannot infer Ambience channels when available microphones have different number of capsules"
                )
            else:
                channels = available_mics[0]

        # Get the alias for this ambience event: either default or user-provided
        alias = (
            utils.get_default_alias("ambience", self.ambience)
            if alias is None
            else alias
        )
        if alias in self.ambience:
            raise KeyError(
                f"Ambience with alias '{alias}' has already been added to the Scene!"
            )

        # Handling filepaths
        if noise is None:
            # Get a random filepath when neither noise or filepath provided
            if filepath is None:
                filepath = self._get_random_audio(self.bg_audios)
            # Otherwise, check provided filepath is valid
            else:
                filepath = utils.sanitise_filepath(filepath)

            # If we don't want to allow for duplicate filepaths, check this now
            if not self.allow_duplicate_audios:
                seen_audios = self._get_used_audios()
                if filepath in seen_audios:
                    raise ValueError(
                        f"Audio file {str(filepath.resolve())} has already been added to the Scene. "
                        f"Either increase the number of `bg_paths` in Scene.__init__, "
                        f"choose a different audio file, "
                        f"or set `Scene.allow_duplicate_audios=False`."
                    )

        # Add the ambience to the dictionary
        self.ambience[alias] = Ambience(
            channels=channels,
            duration=self.duration,
            sample_rate=self.sample_rate,
            noise=noise,
            filepath=filepath,
            alias=alias,
            ref_db=ref_db if ref_db is not None else self.ref_db,
            **kwargs,
        )

    def _try_add_event(self, **event_kwargs) -> bool:
        """
        Tries to add an Event with given kwargs.

        Returns:
            bool: True if successful, False otherwise.
        """
        # Grab the alias: this should always be present inside the dictionary
        alias = event_kwargs["alias"]

        # Use only 1 placement attempt if all overrides are present
        has_overrides = all(
            k is not None in event_kwargs
            for k in ("scene_start", "event_start", "duration")
        )
        max_place_attempts = config.MAX_PLACE_ATTEMPTS if not has_overrides else 1

        # Pre-resolve all user-specified override values (only done once)
        overrides = {
            "scene_start": event_kwargs.get("scene_start"),
            "event_start": event_kwargs.get("event_start"),
            "duration": event_kwargs.get("duration"),
            "snr": event_kwargs.get("snr"),
            "spatial_velocity": event_kwargs.get("spatial_velocity"),
            "spatial_resolution": event_kwargs.get("spatial_resolution"),
        }

        for _ in range(max_place_attempts):
            # Copy once per attempt
            current_kws = event_kwargs.copy()

            # If we haven't passed in a duration override OR a distribution, default to using the full audio duration
            if overrides["duration"] is None and self.event_duration_dist is None:
                current_kws["duration"] = None
            # Otherwise, try and sample from the distribution or use the override
            else:
                current_kws["duration"] = utils.sample_distribution(
                    self.event_duration_dist, overrides["duration"]
                )

            # Do the same for event start time
            if overrides["event_start"] is None and self.event_start_dist is None:
                current_kws["event_start"] = None
            else:
                current_kws["event_start"] = utils.sample_distribution(
                    self.event_start_dist, overrides["event_start"]
                )

            # Sample values (with fallback to override if provided)
            current_kws.update(
                {
                    "scene_start": utils.sample_distribution(
                        self.scene_start_dist, overrides["scene_start"]
                    ),
                    "snr": utils.sample_distribution(self.snr_dist, overrides["snr"]),
                    "spatial_velocity": utils.sample_distribution(
                        self.event_velocity_dist, overrides["spatial_velocity"]
                    ),
                    "spatial_resolution": utils.sample_distribution(
                        self.event_resolution_dist, overrides["spatial_resolution"]
                    ),
                }
            )

            # Create the event with the current keywords
            current_event = Event(**current_kws)

            # Reject this attempt if overlap would be exceeded
            if self._would_exceed_temporal_overlap(
                current_event.scene_start, current_event.scene_end
            ):
                continue

            # Reject this attempt if the duration exceeds the duration of the scene
            if current_event.scene_end > self.duration:
                continue

            # Store the event: we'll register the emitters later in the function
            self.events[alias] = current_event
            return True

        return False

    def _get_used_audios(self) -> list[Path]:
        """
        Gets a list of audio files used in all Ambience and Event objects currently added to the Scene
        """
        # Get all Ambience and Event objects
        events_ambs = self.get_events() + self.get_ambiences()
        # Get audio files: note that `filepath` can be None for ambience objects using noise types instead
        return [ev.filepath for ev in events_ambs if ev.filepath is not None]

    def _get_random_audio(self, audio_paths: Optional[list[Path]] = None) -> Path:
        """
        Gets a path to a random audio file from the provided list of directories

        Arguments:
            audio_paths: a list of audio paths; if not provided, use `fg_audios`
        """
        # Use foreground audio paths by default
        if audio_paths is None:
            audio_paths = self.fg_audios

        # Sanitise all audio paths (converting to pathlib.Path objects, checking they exist...)
        audio_paths = utils.sanitise_filepaths(audio_paths)

        # If we want to ensure that the same audio file is not used multiple times across Events/Ambiences, do this now
        if not self.allow_duplicate_audios:
            seen_audios = self._get_used_audios()
            audio_paths = [i for i in audio_paths if i not in seen_audios]

        # Raise an error when no audio files available
        if len(audio_paths) == 0:
            raise FileNotFoundError(
                "No audio files found to sample from! "
                "Make sure you pass a value to `fg_path` in Scene.__init__`."
            )

        # Choose a random filepath: no need to sanitise, we did this already
        return random.choice(audio_paths)

    def _coerce_polar_position(
        self,
        position: Optional[Union[list, np.ndarray]] = None,
        mic: Optional[str] = None,
    ):
        """
        Coerces a polar position in form [azimuth, elevation, radius] to absolute Cartesian coordinates
        """
        # If we haven't passed a microphone alias
        if mic is None:
            # In cases where we only have one microphone, just use this
            if len(self.state.microphones) == 1:
                mic = list(self.state.microphones.keys())[0]
            else:
                raise ValueError(
                    "Must pass a microphone alias when `polar` is True and more than one microphone "
                    "has been added to the Scene"
                )

        # If we haven't passed a position
        if position is None:
            raise ValueError("Must pass a position when `polar` is True")

        # Grab the center position of the mic and add the offset
        return (
            self.state.get_microphone(mic).coordinates_center
            + utils.polar_to_cartesian(position)
        )[0]

    def _get_n_random_event_augmentations(
<<<<<<< HEAD
        self, n_augmentations: utils.Numeric
=======
        self, n_augmentations: custom_types.Numeric
>>>>>>> f4f04d89
    ) -> list[Type[EventAugmentation]]:
        """
        Given a number N, get N random, unique Event augmentations

        Event augmentations are taken either from `Scene.event_augmentations` or, if this was not set when calling
        `Scene.__init__`, from a master list of valid augmentations inside `audiblelight.augmentations`.

        The returned list of augmentations is guaranteed to be unique.
        """
        # Either use the user provided list of augmentations or the full list
        sample_augs = (
            self.event_augmentations
            if len(self.event_augmentations) > 0
            else [(cls, dict()) for cls in ALL_EVENT_AUGMENTATIONS]
        )

        # Validate the number of augmentations we want
        n_augmentations = utils.sanitise_positive_number(n_augmentations, cast_to=int)

        # Log case where we try to sample more augs than we have available
        if n_augmentations > len(sample_augs):
            logger.warning(
                f"Tried to sample {n_augmentations} random augmentations, but `Scene.event_augmentations` "
                f"only contains {len(sample_augs)} augmentations. Sampling {len(sample_augs)} instead."
            )
            n_augmentations = len(sample_augs)

        # Make a random sample of N augs
        #  This is a list of tuples where the first element is the aug type, and the second is a dictionary of kwargs
        sampled_augs_and_kwargs = random.sample(
            sample_augs,
            k=n_augmentations,
        )

        # Initialise all the augmentations using the provided kwargs
        return [cls(**kws) for cls, kws in sampled_augs_and_kwargs]

    def add_event(
        self,
        event_type: Optional[str] = "static",
        filepath: Optional[Union[str, Path]] = None,
        alias: Optional[str] = None,
        augmentations: Optional[
            Union[
                Iterable[Type[EventAugmentation]],
                Type[EventAugmentation],
<<<<<<< HEAD
                utils.Numeric,
=======
                custom_types.Numeric,
>>>>>>> f4f04d89
            ]
        ] = None,
        position: Optional[Union[list, np.ndarray]] = None,
        mic: Optional[str] = None,
        polar: Optional[bool] = False,
        ensure_direct_path: Optional[Union[bool, list, str]] = False,
        scene_start: Optional[custom_types.Numeric] = None,
        event_start: Optional[custom_types.Numeric] = None,
        duration: Optional[custom_types.Numeric] = None,
        snr: Optional[custom_types.Numeric] = None,
        class_id: Optional[int] = None,
        class_label: Optional[str] = None,
        shape: Optional[str] = None,
        spatial_resolution: Optional[custom_types.Numeric] = None,
        spatial_velocity: Optional[custom_types.Numeric] = None,
    ) -> Event:
        """
        Add an event to the foreground, either "static" or "moving".

        Note that the arguments "scene_start", "event_start", "duration", "snr", "spatial_velocity", &
        "spatial_resolution" will (by default) sample from their respective distributions, provided in `Scene.__init__`.
        If a numeric value is provided, this will be treated as an override and used instead of random sampling.

        Arguments:
            event_type (str): the type of event to add, must be either "static" or "moving"
            filepath: a path to a foreground event to use. If not provided, a foreground event will be sampled from
                `fg_category_paths`, if this is provided inside `__init__`; otherwise, an error will be raised.
            alias: the string alias used to index this event inside the `events` dictionary
            augmentations: augmentation objects to associate with the Event.
                If a list of EventAugmentation objects or a single EventAugmentation object, these will be passed directly.
                If a number, this many augmentations will be sampled from either `Scene.event_augmentations`, or a master
                list of valid augmentations (defined inside `audiblelight.augmentations`)
                If not provided, EventAugmentations can be registered later by calling `register_augmentations` on the Event.
            position: Location to add the event.
                When `event_type=="static"`, this will be the position of the Event.
                When `event_type=="moving"`, this will be the starting position of the Event.
                When not provided, a random point inside the mesh will be chosen.
            mic: String reference to a microphone inside `self.state.microphones`;
                when provided, `position` is interpreted as RELATIVE to the center of this microphone
            polar: When True, expects `position` to be provided in [azimuth, elevation, radius] form; otherwise,
                units are [x, y, z] in absolute, cartesian terms.
            ensure_direct_path: Whether to ensure a direct line exists between the emitter and given microphone(s).
                If True, will ensure a direct line exists between the emitter and ALL `microphone` objects. If a list of
                strings, these should correspond to microphone aliases inside `microphones`; a direct line will be
                ensured with all of these microphones. If False, no direct line is required for a emitter.
            scene_start: Time to start the Event within the Scene, in seconds. Must be a positive number.
            event_start: Time to start the Event audio from, in seconds. Must be a positive number.
            duration: Time the Event audio lasts in seconds. Must be a positive number.
            snr: Signal to noise ratio for the audio file with respect to the noise floor
            class_label: Optional label to use for sound event class.
                If not provided, will attempt to infer label from filepath using the DCASE sound event classes.
            class_id: Optional ID to use for sound event class.
                If not provided, will attempt to infer ID from filepath using the DCASE sound event classes.
            spatial_velocity: Speed of a moving sound event in metres-per-second
            spatial_resolution: Resolution of a moving sound event in Hz (i.e., number of IRs created per second)
            shape: the shape of a moving event trajectory; must be one of "linear", "circular", "random".

        Returns:
            the Event object added to the Scene

        Examples:
            Creating an event with random sampling of parameters.
            Here, note that "scene_start", "event_start", "duration", "snr" will be sampled at random
            from the distributions defined when initialising the `Scene`.

            >>> scene = Scene(...)
            >>> scene.add_event(
            >>>     event_type="static",
            >>>     filepath="some/path.wav"
            >>> )

            Creating an event with a predefined position:

            >>> scene = Scene(...)
            >>> scene.add_event(
            ...     event_type="static",
            ...     filepath="some/path.wav",
            ...     alias="tester",
            ...     position=[-0.5, -0.5, 0.5],
            ...     polar=False,
            ...     ensure_direct_path=False
            ... )

            Creating an event with overrides:

            >>> scene = Scene(...)
            >>> scene.add_event(
            ...     event_type="moving",
            ...     filepath="some/path.wav",
            ...     alias="tester",
            ...     event_start=5.0,
            ...     duration=5.0,
            ...     snr=0.0,
            ... )

        """
        # Call the requisite function to add the event
        if event_type == "static":
            event = self.add_event_static(
                filepath=filepath,
                alias=alias,
                position=position,
                mic=mic,
                polar=polar,
                ensure_direct_path=ensure_direct_path,
                scene_start=scene_start,
                event_start=event_start,
                duration=duration,
                snr=snr,
                class_id=class_id,
                class_label=class_label,
                augmentations=augmentations,
            )

        elif event_type == "moving":
            event = self.add_event_moving(
                filepath=filepath,
                alias=alias,
                position=position,
                polar=polar,
                mic=mic,
                shape=shape,
                scene_start=scene_start,
                event_start=event_start,
                duration=duration,
                snr=snr,
                class_id=class_id,
                class_label=class_label,
                spatial_resolution=spatial_resolution,
                spatial_velocity=spatial_velocity,
                augmentations=augmentations,
            )

        else:
            raise ValueError(
                f"Cannot parse event type {event_type}, expected either 'static' or 'moving'!"
            )

        # Log the creation of the event
        logger.info(f"Event added successfully: {event}")
        return event

    def add_event_static(
        self,
        filepath: Optional[Union[str, Path]] = None,
        alias: Optional[str] = None,
        augmentations: Optional[
            Union[
                Iterable[Type[EventAugmentation]],
                Type[EventAugmentation],
<<<<<<< HEAD
                utils.Numeric,
=======
                custom_types.Numeric,
>>>>>>> f4f04d89
            ]
        ] = None,
        position: Optional[Union[list, np.ndarray]] = None,
        mic: Optional[str] = None,
        polar: Optional[bool] = False,
        ensure_direct_path: Optional[Union[bool, list, str]] = False,
        scene_start: Optional[custom_types.Numeric] = None,
        event_start: Optional[custom_types.Numeric] = None,
        duration: Optional[custom_types.Numeric] = None,
        snr: Optional[custom_types.Numeric] = None,
        class_id: Optional[int] = None,
        class_label: Optional[str] = None,
    ) -> Event:
        """
        Add a static event to the foreground with optional overrides.

        Note that the arguments "scene_start", "event_start", "duration", & "snr" will (by default) sample from their
        respective distributions, provided in `Scene.__init__`. If a numeric value is provided, this will be treated as
        an override and used instead of random sampling.

        Arguments:
            filepath: a path to a foreground event to use. If not provided, a foreground event will be sampled from
                `fg_category_paths`, if this is provided inside `__init__`; otherwise, an error will be raised.
            alias: the string alias used to index this event inside the `events` dictionary
            augmentations: augmentation objects to associate with the Event.
                If a list of EventAugmentation objects or a single EventAugmentation object, these will be passed directly.
                If a number, this many augmentations will be sampled from either `Scene.event_augmentations`, or a master
                list of valid augmentations (defined inside `audiblelight.augmentations`)
                If not provided, EventAugmentations can be registered later by calling `register_augmentations` on the Event.
<<<<<<< HEAD
            position: Location to add the event.
                When `event_type=="static"`, this will be the position of the Event.
                When `event_type=="moving"`, this will be the starting position of the Event.
                When not provided, a random point inside the mesh will be chosen.
=======
            position: Location to add the event. When not provided, a random point inside the mesh will be chosen.
>>>>>>> f4f04d89
            mic: String reference to a microphone inside `self.state.microphones`;
                when provided, `position` is interpreted as RELATIVE to the center of this microphone
            polar: When True, expects `position` to be provided in [azimuth, elevation, radius] form; otherwise,
                units are [x, y, z] in absolute, cartesian terms.
            ensure_direct_path: Whether to ensure a direct line exists between the emitter and given microphone(s).
                If True, will ensure a direct line exists between the emitter and ALL `microphone` objects. If a list of
                strings, these should correspond to microphone aliases inside `microphones`; a direct line will be
                ensured with all of these microphones. If False, no direct line is required for a emitter.
            scene_start: Time to start the Event within the Scene, in seconds. Must be a positive number.
            event_start: Time to start the Event audio from, in seconds. Must be a positive number.
            duration: Time the Event audio lasts in seconds. Must be a positive number.
            snr: Signal to noise ratio for the audio file with respect to the noise floor
            class_label: Optional label to use for sound event class.
                If not provided, will attempt to infer label from filepath using the DCASE sound event classes.
            class_id: Optional ID to use for sound event class.
                If not provided, will attempt to infer ID from filepath using the DCASE sound event classes.

        Returns:
            the Event object added to the Scene
        """
        # Get a default alias and a random filepath if these haven't been provided
        alias = (
            utils.get_default_alias("event", self.events) if alias is None else alias
        )
        filepath = (
            self._get_random_audio(self.fg_audios)
            if filepath is None
            else utils.sanitise_filepath(filepath)
        )

        # If we don't want to allow for duplicate filepaths, check this now
        if not self.allow_duplicate_audios:
            seen_audios = self._get_used_audios()
            if filepath in seen_audios:
                raise ValueError(
                    f"Audio file {str(filepath.resolve())} has already been added to the Scene. "
                    f"Either increase the number of `fg_paths` in Scene.__init__, "
                    f"choose a different audio file, "
                    f"or set `Scene.allow_duplicate_audios=False`."
                )

        # Convert polar positions to cartesian here
        if polar:
            position = self._coerce_polar_position(position, mic)
            # Set mic to None so we don't add the offset again inside WorldState
            # TODO: this is hacky, could be better
            mic = None

        # Sample N random augmentations from our list, if required
        if isinstance(augmentations, custom_types.Numeric):
            augmentations = self._get_n_random_event_augmentations(augmentations)

        # Sample N random augmentations from our list, if required
        if isinstance(augmentations, utils.Numeric):
            augmentations = self._get_n_random_event_augmentations(augmentations)

        # Construct kwargs dictionary for emitter and event
        emitter_kwargs = dict(
            position=position,
            alias=alias,
            mic=mic,
            ensure_direct_path=ensure_direct_path,
            keep_existing=True,
        )
        event_kwargs = dict(
            filepath=filepath,
            alias=alias,
            scene_start=scene_start,
            event_start=event_start,
            duration=duration,
            snr=snr,
            sample_rate=self.sample_rate,
            class_id=class_id,
            class_label=class_label,
            # No spatial resolution/velocity for static events
            spatial_resolution=None,
            spatial_velocity=None,
            augmentations=augmentations,
        )

        # Add the emitters associated with the event to the worldstate
        #  This will perform spatial logic checks for e.g. ensuring that the emitter won't collide with anything
        #  else inside the mesh, such as another emitter, microphone, or the mesh itself
        utils.validate_kwargs(self.state.add_emitter, **emitter_kwargs)
        self.state.add_emitter(**emitter_kwargs)

        # Try and create the event: returns True if placed, False if not
        utils.validate_kwargs(Event.__init__, **event_kwargs)
        placed = self._try_add_event(**event_kwargs)

        # Raise an error if we can't place the event correctly
        if not placed:
            # Need to tidy up the emitter we placed above to prevent it becoming an orphan
            self.clear_emitter(alias)
            # TODO: occasionally we're running into issues here with the tests.
            #  this is probably due to when we select e.g. a long audio file randomly
            #  we keep trying to place it in with the full duration
            #  we should probably truncate to a sensible maximum duration
            #  based on the duration of the scene
            raise ValueError(
                f"Could not place event in the mesh after {config.MAX_PLACE_ATTEMPTS} attempts. "
                f"Consider increasing the value of `max_overlap` (currently {self.max_overlap}) or the "
                f"`duration` of the scene (currently {self.duration})."
            )

        # Get emitters from internal state and register them with the event
        emitters = self.state.get_emitters(alias)
        event = self.get_event(alias)
        event.register_emitters(emitters)

        return event

    # noinspection PyProtectedMember
    def add_event_moving(
        self,
        filepath: Optional[Union[str, Path]] = None,
        alias: Optional[str] = None,
        augmentations: Optional[
            Union[
                Iterable[Type[EventAugmentation]],
                Type[EventAugmentation],
<<<<<<< HEAD
                utils.Numeric,
=======
                custom_types.Numeric,
>>>>>>> f4f04d89
            ]
        ] = None,
        position: Optional[Union[list, np.ndarray]] = None,
        mic: Optional[str] = None,
        polar: Optional[bool] = False,
        shape: Optional[str] = None,
        scene_start: Optional[custom_types.Numeric] = None,
        event_start: Optional[custom_types.Numeric] = None,
        duration: Optional[custom_types.Numeric] = None,
        snr: Optional[custom_types.Numeric] = None,
        class_id: Optional[int] = None,
        class_label: Optional[str] = None,
        spatial_resolution: Optional[custom_types.Numeric] = None,
        spatial_velocity: Optional[custom_types.Numeric] = None,
    ) -> Event:
        """
        Add a moving event to the foreground with optional overrides.

        Note that the arguments "scene_start", "event_start", "duration", "snr", "spatial_velocity", &
        "spatial_resolution" will (by default) sample from their respective distributions, provided in `Scene.__init__`.
        If a numeric value is provided, this will be treated as an override and used instead of random sampling.

        Arguments:
            filepath: a path to a foreground event to use. If not provided, a foreground event will be sampled from
                `fg_category_paths`, if this is provided inside `__init__`; otherwise, an error will be raised.
            alias: the string alias used to index this event inside the `events` dictionary
            augmentations: augmentation objects to associate with the Event.
                If a list of EventAugmentation objects or a single EventAugmentation object, these will be passed directly.
                If a number, this many augmentations will be sampled from either `Scene.event_augmentations`, or a master
                list of valid augmentations (defined inside `audiblelight.augmentations`)
                If not provided, EventAugmentations can be registered later by calling `register_augmentations` on the Event.
<<<<<<< HEAD
            position: Location to add the event.
                When `event_type=="static"`, this will be the position of the Event.
                When `event_type=="moving"`, this will be the starting position of the Event.
                When not provided, a random point inside the mesh will be chosen.
=======
            position: Starting point for the event. When not provided, a random point inside the mesh will be chosen.
>>>>>>> f4f04d89
            mic: String reference to a microphone inside `self.state.microphones`;
                when provided, `position` is interpreted as RELATIVE to the center of this microphone
            polar: When True, expects `position` to be provided in [azimuth, elevation, radius] form; otherwise,
                units are [x, y, z] in absolute, cartesian terms.
            scene_start: Time to start the Event within the Scene, in seconds. Must be a positive number.
            event_start: Time to start the Event audio from, in seconds. Must be a positive number.
            duration: Time the Event audio lasts in seconds. Must be a positive number.
            snr: Signal to noise ratio for the audio file with respect to the noise floor
            class_label: Optional label to use for sound event class.
                If not provided, will attempt to infer label from filepath using the DCASE sound event classes.
            class_id: Optional ID to use for sound event class.
                If not provided, will attempt to infer ID from filepath using the DCASE sound event classes.
            spatial_velocity: Speed of a moving sound event in metres-per-second
            spatial_resolution: Resolution of a moving sound event in Hz (i.e., number of IRs created per second)
            shape: the shape of a moving event trajectory; must be one of "linear", "circular", "random".

        Returns:
            the Event object added to the Scene
        """
        # Convert polar positions to cartesian here
        if polar:
            position = self._coerce_polar_position(position, mic)

        # Get a default alias and a random filepath if these haven't been provided
        alias = (
            utils.get_default_alias("event", self.events) if alias is None else alias
        )
        filepath = (
            self._get_random_audio(self.fg_audios)
            if filepath is None
            else utils.sanitise_filepath(filepath)
        )

<<<<<<< HEAD
        # Sample N random augmentations from our list, if required
        if isinstance(augmentations, utils.Numeric):
=======
        # If we don't want to allow for duplicate filepaths, check this now
        if not self.allow_duplicate_audios:
            seen_audios = self._get_used_audios()
            if filepath in seen_audios:
                raise ValueError(
                    f"Audio file {str(filepath.resolve())} has already been added to the Scene. "
                    f"Either increase the number of `fg_paths` in Scene.__init__, "
                    f"choose a different audio file, "
                    f"or set `Scene.allow_duplicate_audios=False`."
                )

        # Sample N random augmentations from our list, if required
        if isinstance(augmentations, custom_types.Numeric):
>>>>>>> f4f04d89
            augmentations = self._get_n_random_event_augmentations(augmentations)

        # Set up the kwargs dictionaries for the `define_trajectory` and `Event.__init__` funcs
        emitter_kwargs = dict(
            starting_position=position,
            # Sample a random shape if not provided
            shape=(
                shape
                if shape is not None
                else random.choice(["linear", "circular", "random"])
            ),
        )
        event_kwargs = dict(
            filepath=filepath,
            alias=alias,
            scene_start=scene_start,
            event_start=event_start,
            duration=duration,
            snr=snr,
            sample_rate=self.sample_rate,
            class_id=class_id,
            class_label=class_label,
            spatial_resolution=spatial_resolution,
            spatial_velocity=spatial_velocity,
            augmentations=augmentations,
        )

        # Pre-initialise the event with required arguments
        #  Note that this DOES NOT register the emitters.
        #  We simply need to get the sampled duration, etc., directly from the Event object
        utils.validate_kwargs(Event.__init__, **event_kwargs)
        placed = self._try_add_event(**event_kwargs)

        # Raise an error if we can't place the event correctly
        if not placed:
            # No need to clear out any emitters (as in `add_event_static`) because we haven't placed them yet
            raise ValueError(
                f"Could not place event in the mesh after {config.MAX_PLACE_ATTEMPTS} attempts. "
                f"Consider increasing the value of `max_overlap` (currently {self.max_overlap}) or the "
                f"`duration` of the scene (currently {self.duration})."
            )

        # Grab the event we just created
        event = self.get_event(alias)

        # Update the kwargs we'll use to create the trajectory with parameters from the event
        emitter_kwargs["duration"] = event.duration
        emitter_kwargs["velocity"] = event.spatial_velocity
        emitter_kwargs["resolution"] = event.spatial_resolution
        utils.validate_kwargs(self.state.define_trajectory, **emitter_kwargs)

        # Define the trajectory
        trajectory = self.state.define_trajectory(**emitter_kwargs)

        # Add the emitters to the state with the desired aliases
        #  This just adds the emitters in a loop with no additional checks
        #  We already perform these checks inside `define_trajectory`.
        self.state._add_emitters_without_validating(trajectory, alias)

        # Grab the emitters we just created and register them with the event
        emitters = self.state.get_emitters(alias)
        if len(emitters) != len(trajectory):
            raise ValueError(
                f"Did not add expected number of emitters into the WorldState "
                f"(expected {len(trajectory)}, got {len(emitters)})"
            )
        event.register_emitters(emitters)

        return event

    def _would_exceed_temporal_overlap(
        self, new_event_start: float, new_event_end: float
    ) -> bool:
        """
        Determine whether an event is overlapping with other events more than `max_overlap` times.
        """

        intersections = 0
        for event_alias, event in self.events.items():
            # Check if intervals [new_start, new_end] and [existing_start, existing_end] overlap
            if new_event_start < event.scene_end and new_event_end > event.scene_start:
                intersections += 1
        return intersections >= self.max_overlap

    # noinspection PyProtectedMember
    # noinspection PyUnboundLocalVariable
    def generate(
        self,
        output_dir: Optional[Union[str, Path]] = None,
        audio: bool = True,
        metadata_json: bool = True,
        metadata_dcase: bool = True,
        audio_fname: Optional[Union[str, Path]] = "audio_out",
        metadata_fname: Optional[Union[str, Path]] = "metadata_out",
    ) -> None:
        """
        Render scene to disk. Currently only audio and metadata are rendered.

        Arguments:
            output_dir: directory to save the output, defaults to a temp directory inside AudibleLight/spatial_scenes
            audio: whether to save audio as an output, default to `True`
            metadata_json: whether to save metadata JSON file, default to `True`
            metadata_dcase: whether to save metadata CSVs in DCASE format, default to `True`
            audio_fname: name to use for the output audio file, default to "audio_out"
            metadata_fname: name to use for the output metadata, default to "metadata_out"

        Returns:
            None
        """
        from audiblelight.synthesize import (
            generate_dcase2024_metadata,
            generate_scene_audio_from_events,
            render_audio_for_all_scene_events,
        )

        # Sanitise output directory
        #  Create a new temporary directory inside project root if not provided
        if output_dir is None:
            output_dir = Path.cwd()
        if not isinstance(output_dir, Path):
            output_dir = Path(output_dir)
        if not output_dir.is_dir():
            raise FileNotFoundError(f"Output directory {output_dir} does not exist")

        # Sanitise filepaths: strip out suffixes, we'll add these in later
        audio_path = (output_dir / audio_fname).with_suffix("")
        metadata_path = (output_dir / metadata_fname).with_suffix("")

        # Render all the audio
        #  This renders the IRs inside the worldstate
        #  It then populates the `.spatial_audio` attribute inside each Event
        #  And populates the `audio` attribute inside this instance
        render_audio_for_all_scene_events(self)
        generate_scene_audio_from_events(self)

        # Write the audio output to a separate .wav, one per mic
        if audio:
            for mic_alias, mic_audio in self.audio.items():
                sf.write(
                    audio_path.with_suffix(".wav").with_stem(
                        f"{audio_path.name}_{mic_alias}"
                    ),
                    mic_audio.T,
                    int(self.sample_rate),
                )

        # Get the metadata and add the spatial audio format in
        if metadata_json or metadata_dcase:
            metadata = self.to_dict()

        # Dump the metadata to a JSON
        if metadata_json:
            with open(metadata_path.with_suffix(".json"), "w") as f:
                json.dump(metadata, f, indent=4, ensure_ascii=False)

        # Generate DCASE-2024 style metadata
        if metadata_dcase:
            dcase_meta = generate_dcase2024_metadata(self)
            # Save a single CSV file for every microphone we have
            for mic, df in dcase_meta.items():
                outp = metadata_path.with_suffix(".csv").with_stem(
                    f"{metadata_path.name}_{mic}"
                )
                df.to_csv(outp, sep=",", encoding="utf-8", header=None)

    def to_dict(self) -> dict:
        """
        Returns metadata for this object as a dictionary
        """
        return dict(
            audiblelight_version=__version__,
            rlr_audio_propagation_version=version("rlr_audio_propagation"),
            creation_time=datetime.now().strftime("%Y-%m-%d_%H:%M:%S"),
            duration=self.duration,
            ref_db=self.ref_db,
            max_overlap=self.max_overlap,
            fg_path=[str(fg.resolve()) for fg in self.fg_paths],
            bg_path=[str(fg.resolve()) for fg in self.bg_paths],
            ambience={k: a.to_dict() for k, a in self.ambience.items()},
            events={k: e.to_dict() for k, e in self.events.items()},
            state=self.state.to_dict(),
        )

    @classmethod
    def from_dict(cls, input_dict: dict[str, Any]):
        """
        Instantiate a `Scene` from a dictionary.

        The new `Scene` will have the same WorldState, Emitters, Events, and Microphones as the original, serialised
        dictionary created from `to_dict`. Ensure that any necessary files (e.g. meshes, audio files) are located in
        the same places as specified in the dictionary.

        Note that, currently, distribution objects (e.g., `Scene.event_start_dist`) cannot be loaded from a dictionary.

        Arguments:
            input_dict: Dictionary that will be used to instantiate the `Scene`.

        Returns:
            Scene instance.
        """

        # Sanitise the input
        for expected in [
            "audiblelight_version",
            "rlr_audio_propagation_version",
            "duration",
            "ref_db",
            "ambience",
            "events",
            "state",
        ]:
            if expected not in input_dict:
                raise KeyError("Missing key: '{}'".format(expected))

        # Raise a warning on a version mismatch for both audiblelight and rlr_audio_propagation
        loaded_version = input_dict["audiblelight_version"]
        if loaded_version != __version__:
            logger.error(
                f"This Scene appears to have been created using a different version of `AudibleLight`. "
                f"The currently installed version is v.{__version__}, but the Scene was created "
                f"with v.{loaded_version}. AudibleLight will attempt to load the Scene; but if you encounter "
                f"errors, you should try running `pip install audiblelight=={__version__}`"
            )

        loaded_rlr = input_dict["rlr_audio_propagation_version"]
        actual_rlr = version("rlr_audio_propagation")
        if loaded_rlr != actual_rlr:
            logger.error(
                f"This Scene appears to have been created using a different version of `rlr_audio_propagation`"
                f". The currently installed version is v.{actual_rlr}, but the Scene was created "
                f"with v.{loaded_rlr}. AudibleLight will attempt to load the Scene; but if you encounter "
                f"errors, you should try running `pip install rlr_audio_propagation=={loaded_rlr}`"
            )

        # Instantiate the scene
        #  TODO: figure out some way to handle loading distributions here (non trivial as Scipy distributions cannot
        #   easily be saved to disk)
        logger.warning(
            "Currently, distributions cannot be loaded with `Scene.from_dict`. You will need to manually "
            "redefine these using, for instance, setattr(scene, 'event_start_dist', ...), repeating this "
            "for every distribution."
        )
        instantiated_scene = cls(
            duration=input_dict["duration"],
            mesh_path=input_dict["state"]["mesh"]["fpath"],
            fg_path=input_dict["fg_path"],
            bg_path=input_dict["bg_path"],
            ref_db=input_dict["ref_db"],
            max_overlap=input_dict["max_overlap"],
        )

        # Instantiate the state, which also creates all the emitters and microphones
        instantiated_scene.state = WorldState.from_dict(input_dict["state"])

        # Instantiate the events by iterating over the list
        instantiated_scene.events = OrderedDict(
            {k: Event.from_dict(v) for k, v in input_dict["events"].items()}
        )

        # Instantiate the ambience in the same way
        instantiated_scene.ambience = OrderedDict(
            {k: Ambience.from_dict(v) for k, v in input_dict["ambience"].items()}
        )

        return instantiated_scene

    @classmethod
    def from_json(cls, json_fpath: Union[str, Path]):
        """
        Instantiate a `Scene` from a JSON file.

        Arguments:
            json_fpath: Path to the JSON file to load.

        Returns:
            Scene instance.
        """

        # Sanitise the filepath to a Path object
        sanitised_path = utils.sanitise_filepath(json_fpath)

        # Load the JSON to a dictionary
        with open(sanitised_path, "r") as f:
            loaded = json.load(f)

        # Use our existing function to load the dictionary
        return cls.from_dict(loaded)

    def get_events(self) -> list[Event]:
        """
        Return a list of all events for this scene, as in `self.events.values()`
        """
        return list(self.events.values())

    # noinspection PyUnreachableCode
    def get_event(self, alias_or_idx: Union[str, int]) -> Event:
        """
        Given a valid alias, get an associated event either by alias (string) or idx (int).
        """
        # Trying to get the event by its alias
        if isinstance(alias_or_idx, str):
            if alias_or_idx in self.events.keys():
                return self.events[alias_or_idx]
            else:
                raise KeyError("Event alias '{}' not found.".format(alias_or_idx))

        # Trying to get the event by its index
        elif isinstance(alias_or_idx, int):
            try:
                return list(self.events.values())[alias_or_idx]
            except IndexError:
                raise IndexError("No event with index {}.".format(alias_or_idx))

        # We don't know how to get the event
        else:
            raise TypeError(
                "Expected `str` or `int` but got {}".format(type(alias_or_idx))
            )

    def get_emitters(self, alias: str) -> list[Emitter]:
        """
        Alias for `WorldState.get_emitters`
        """
        return self.state.get_emitters(alias)

    def get_emitter(self, alias: str, emitter_idx: int = 0) -> Emitter:
        """
        Alias for `WorldState.get_emitter`
        """
        return self.state.get_emitter(alias, emitter_idx)

    def get_microphone(self, alias: str) -> Type["MicArray"]:
        """
        Alias for `WorldState.get_microphone`
        """
        return self.state.get_microphone(alias)

    def get_ambience(self, alias) -> Ambience:
        """
        Given a valid alias, get an associated ambience event, as in `self.ambience[alias]`
        """
        if alias in self.ambience.keys():
            return self.ambience[alias]
        else:
            raise KeyError("Ambience alias '{}' not found.".format(alias))

    def get_ambiences(self) -> list[Ambience]:
        """
        Get all ambience objects, as in `self.ambience.values()`
        """
        return list(self.ambience.values())

    # noinspection PyProtectedMember
    def clear_events(self) -> None:
        """
        Removes all current events and emitters from the state
        """
        self.events = OrderedDict()
        self.state.clear_emitters()

    # noinspection PyProtectedMember
    def clear_event(self, alias: str) -> None:
        """
        Given an alias for an event, clears the event and updates the state.

        Note: simply calling `del self.events[alias]` is not enough; we also need to remove the source from the
        ray-tracing engine by updating the `state.emitters` dictionary and calling `state._update`.
        """
        if alias in self.events.keys():
            del self.events[alias]
            self.state.clear_emitter(alias)  # this calls state._update for us
        else:
            raise KeyError("Event alias '{}' not found.".format(alias))

    def clear_emitters(self) -> None:
        """
        Alias for `WorldState.clear_emitters`.
        """
        # Raise a warning when we might orphan events
        if len(self.events) > 0:
            logger.warning(
                "Clearing emitters from a scene may orphan its associated events. It is recommended to "
                "call `Scene.clear_events()` to clear all events and their associated emitters, "
                "rather than this function."
            )
        self.state.clear_emitters()

    def clear_microphones(self) -> None:
        """
        Alias for `WorldState.clear_microphones`.
        """
        self.state.clear_microphones()

    def clear_emitter(self, alias: str) -> None:
        """
        Alias for `WorldState.clear_emitter`.
        """
        # Raise a warning when we might orphan an event
        if len(self.events) > 0 and alias in self.events:
            logger.warning(
                f"Clearing emitters with the alias '{alias}' will orphan an event. It is recommended to "
                f"instead call `Scene.clear_event(alias)` to remove this event and its associated emitters, "
                f"rather than calling this function."
            )
        self.state.clear_emitter(alias)

    def clear_microphone(self, alias: str) -> None:
        """
        Alias for `WorldState.clear_microphone`.
        """
        self.state.clear_microphone(alias)

    def clear_ambience(self) -> None:
        """
        Removes all current ambience events.
        """
        self.ambience = OrderedDict()<|MERGE_RESOLUTION|>--- conflicted
+++ resolved
@@ -56,24 +56,6 @@
             ]
         ] = None,
         state_kwargs: Optional[dict] = None,
-<<<<<<< HEAD
-        ref_db: Optional[utils.Numeric] = REF_DB,
-        scene_start_dist: Optional[utils.DistributionLike] = None,
-        event_start_dist: Optional[utils.DistributionLike] = None,
-        event_duration_dist: Optional[utils.DistributionLike] = None,
-        event_velocity_dist: Optional[utils.DistributionLike] = None,
-        event_resolution_dist: Optional[utils.DistributionLike] = None,
-        snr_dist: Optional[utils.DistributionLike] = None,
-        max_overlap: Optional[utils.Numeric] = MAX_OVERLAPPING_EVENTS,
-        event_augmentations: Optional[
-            Union[
-                Iterable[Type[EventAugmentation]],
-                Iterable[tuple[Type[EventAugmentation], dict]],
-                Type[EventAugmentation],
-            ]
-        ] = None,
-=======
->>>>>>> f4f04d89
     ):
         """
         Initializes the Scene with a given duration and mesh.
@@ -137,8 +119,6 @@
 
         # Define defaults for all distributions
         #  Events can start any time within the duration of the scene, minus some padding
-        # TODO: this is not consistent with how `stats.uniform` actually works.
-        #  see https://stackoverflow.com/questions/44572109/what-are-the-arguments-for-scipy-stats-uniform
         if scene_start_dist is None:
             scene_start_dist = stats.uniform(0.0, self.duration - 1)
         if event_velocity_dist is None:
@@ -243,77 +223,6 @@
 
         Arguments:
             event_augmentations: the augmentation custom_types. Can be a list of types, a list of tuples, or a single type.
-
-        Returns:
-            list[tuple]: the list of augmentation types and validated kwargs
-        """
-        # Coerce single types to a list
-        if not isinstance(event_augmentations, (tuple, list, np.ndarray)):
-            event_augmentations = [event_augmentations]
-
-        sanitised_event_augmentations = []
-
-        for maybe_iter in event_augmentations:
-            # We've passed in tuples of type (AugmentationClass, augmentation_kwargs)
-            if (
-                isinstance(maybe_iter, (tuple, list, np.ndarray))
-                and len(maybe_iter) == 2
-            ):
-                aug_type, kwargs_dict = maybe_iter
-
-            # We've just passed in the AugmentationClass, so use default kwargs for it
-            elif isinstance(maybe_iter, type):
-                aug_type = maybe_iter
-                kwargs_dict = dict()
-
-            # We don't know what's been passed in
-            else:
-                raise TypeError(
-                    f"Expected a tuple or EventAugmentation type but got {type(maybe_iter)}"
-                )
-
-            # Validate the augmentation is a subclass of the parent object
-            if not issubclass(aug_type, EventAugmentation):
-                raise TypeError(
-                    f"Expected an EventAugmentation subclass but got {type(aug_type)}"
-                )
-
-            # Ensure sample rate for the augmentation is set correctly
-            if (
-                "sample_rate" in kwargs_dict
-                and kwargs_dict["sample_rate"] != self.sample_rate
-            ):
-                raise ValueError(
-                    f"Expected a sample rate {self.sample_rate}, but got {kwargs_dict['sample_rate']}"
-                )
-            kwargs_dict["sample_rate"] = self.sample_rate
-
-            # Validate the kwargs for the augmentation and store
-            utils.validate_kwargs(aug_type, **kwargs_dict)
-            sanitised_event_augmentations.append((aug_type, kwargs_dict))
-
-        # Do not drop duplicates
-        return sanitised_event_augmentations
-
-    def _parse_event_augmentations(
-        self,
-        event_augmentations: Union[
-            Iterable[Type[EventAugmentation]],
-            Iterable[tuple[Type[EventAugmentation], dict]],
-            Type[EventAugmentation],
-        ],
-    ) -> list[tuple[Type[EventAugmentation], dict]]:
-        """
-        Parse user-provided event augmentations.
-
-        The result is a list of tuples with the form (EventAugmentationType, dict), where the dict contains
-        pre-validated keyword arguments that are passed to the EventAugmentation every time it is constructed.
-
-        This enables the user (for instance) to override the default values or distributions used within an
-        EventAugmentation class.
-
-        Arguments:
-            event_augmentations: the augmentation types. Can be a list of types, a list of tuples, or a single type.
 
         Returns:
             list[tuple]: the list of augmentation types and validated kwargs
@@ -731,11 +640,7 @@
         )[0]
 
     def _get_n_random_event_augmentations(
-<<<<<<< HEAD
-        self, n_augmentations: utils.Numeric
-=======
         self, n_augmentations: custom_types.Numeric
->>>>>>> f4f04d89
     ) -> list[Type[EventAugmentation]]:
         """
         Given a number N, get N random, unique Event augmentations
@@ -782,11 +687,7 @@
             Union[
                 Iterable[Type[EventAugmentation]],
                 Type[EventAugmentation],
-<<<<<<< HEAD
-                utils.Numeric,
-=======
                 custom_types.Numeric,
->>>>>>> f4f04d89
             ]
         ] = None,
         position: Optional[Union[list, np.ndarray]] = None,
@@ -937,11 +838,7 @@
             Union[
                 Iterable[Type[EventAugmentation]],
                 Type[EventAugmentation],
-<<<<<<< HEAD
-                utils.Numeric,
-=======
                 custom_types.Numeric,
->>>>>>> f4f04d89
             ]
         ] = None,
         position: Optional[Union[list, np.ndarray]] = None,
@@ -971,14 +868,7 @@
                 If a number, this many augmentations will be sampled from either `Scene.event_augmentations`, or a master
                 list of valid augmentations (defined inside `audiblelight.augmentations`)
                 If not provided, EventAugmentations can be registered later by calling `register_augmentations` on the Event.
-<<<<<<< HEAD
-            position: Location to add the event.
-                When `event_type=="static"`, this will be the position of the Event.
-                When `event_type=="moving"`, this will be the starting position of the Event.
-                When not provided, a random point inside the mesh will be chosen.
-=======
             position: Location to add the event. When not provided, a random point inside the mesh will be chosen.
->>>>>>> f4f04d89
             mic: String reference to a microphone inside `self.state.microphones`;
                 when provided, `position` is interpreted as RELATIVE to the center of this microphone
             polar: When True, expects `position` to be provided in [azimuth, elevation, radius] form; otherwise,
@@ -1031,10 +921,6 @@
         if isinstance(augmentations, custom_types.Numeric):
             augmentations = self._get_n_random_event_augmentations(augmentations)
 
-        # Sample N random augmentations from our list, if required
-        if isinstance(augmentations, utils.Numeric):
-            augmentations = self._get_n_random_event_augmentations(augmentations)
-
         # Construct kwargs dictionary for emitter and event
         emitter_kwargs = dict(
             position=position,
@@ -1100,11 +986,7 @@
             Union[
                 Iterable[Type[EventAugmentation]],
                 Type[EventAugmentation],
-<<<<<<< HEAD
-                utils.Numeric,
-=======
                 custom_types.Numeric,
->>>>>>> f4f04d89
             ]
         ] = None,
         position: Optional[Union[list, np.ndarray]] = None,
@@ -1136,14 +1018,7 @@
                 If a number, this many augmentations will be sampled from either `Scene.event_augmentations`, or a master
                 list of valid augmentations (defined inside `audiblelight.augmentations`)
                 If not provided, EventAugmentations can be registered later by calling `register_augmentations` on the Event.
-<<<<<<< HEAD
-            position: Location to add the event.
-                When `event_type=="static"`, this will be the position of the Event.
-                When `event_type=="moving"`, this will be the starting position of the Event.
-                When not provided, a random point inside the mesh will be chosen.
-=======
             position: Starting point for the event. When not provided, a random point inside the mesh will be chosen.
->>>>>>> f4f04d89
             mic: String reference to a microphone inside `self.state.microphones`;
                 when provided, `position` is interpreted as RELATIVE to the center of this microphone
             polar: When True, expects `position` to be provided in [azimuth, elevation, radius] form; otherwise,
@@ -1177,10 +1052,6 @@
             else utils.sanitise_filepath(filepath)
         )
 
-<<<<<<< HEAD
-        # Sample N random augmentations from our list, if required
-        if isinstance(augmentations, utils.Numeric):
-=======
         # If we don't want to allow for duplicate filepaths, check this now
         if not self.allow_duplicate_audios:
             seen_audios = self._get_used_audios()
@@ -1194,7 +1065,6 @@
 
         # Sample N random augmentations from our list, if required
         if isinstance(augmentations, custom_types.Numeric):
->>>>>>> f4f04d89
             augmentations = self._get_n_random_event_augmentations(augmentations)
 
         # Set up the kwargs dictionaries for the `define_trajectory` and `Event.__init__` funcs

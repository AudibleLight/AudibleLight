#!/usr/bin/env python
# -*- coding: utf-8 -*-

"""Utility functions, variables, objects etc."""

import inspect
import json
import os
import random
import wave
from contextlib import contextmanager
from functools import wraps
from pathlib import Path
from time import time
from typing import Any, Callable, Generator, List, Optional, Protocol, Union

import numpy as np
import torch
from loguru import logger

MESH_UNITS = "meters"  # will convert to this if
DEVICE = "cuda" if torch.cuda.is_available() else "cpu"
FOREGROUND_DIR = "FSD50K_FMA_SMALL"
RIR_DIR = None
FORMAT = "foa"  # First-order ambisonics by default
N_EVENTS_MEAN = 15  # Mean number of foreground events in a soundscape
N_EVENTS_STD = 6  # Standard deviation of the number of foreground events
DURATION = 60.0  # Duration in seconds of each soundscape
SR = 24000  # SpatialScaper default sampling rate for the audio files
OUTPUT_DIR = "output"  # Directory to store the generated soundscapes
REF_DB = (
    -65
)  # Reference decibel level for the background ambient noise. Try making this random too!
NSCAPES = 20
SEED = 42
SAMPLE_RATE = 44100  # Default to 44.1kHz sample rate
MAX_PLACE_ATTEMPTS = 100  # Max number of times we'll attempt to place a source or microphone before giving up

NUMERIC_DTYPES = (
    int,
    float,
    complex,
    np.integer,
    np.floating,
)  # used for isinstance(x, ...) checking
Numeric = Union[int, float, complex, np.integer, np.floating]  # used as a typehint

AUDIO_EXTS = ("wav", "mp3", "mpeg4", "m4a", "flac", "aac")


@contextmanager
def timer(name: str) -> Generator[None, Any, None]:
    """
    Log how long it takes to execute the provided block.

    Examples:
        Define a function with timing
        >>> @timer("add")
        >>> def time_me(a, b):
        >>>     return a + b
        >>>
        >>> time_me(1, 2)
    """
    start = time()
    try:
        yield
    except Exception as e:
        end = time()
        logger.warning(f"Took {end - start:.2f} seconds to {name} and raised {e}.")
        raise e
    else:
        end = time()
        logger.debug(f"Took {end - start:.2f} seconds to {name}.")


def write_wav(audio: np.ndarray, outpath: str, sample_rate: int = SAMPLE_RATE) -> None:
    """
    Writes a mono audio array to a WAV file in 16-bit PCM format.

    The input must be a 1D float array. Values are expected in [-1, 1], and will
    be normalized if they exceed this range.
    """
    # Cast array to float64
    audio = np.asarray(audio, dtype=np.float64)
    # Sanity checking
    assert len(audio.shape) == 1, "Only mono audio supported"
    assert Path(outpath).parent.exists(), "Output directory must exist"
    # Check if normalization is needed
    max_val = np.max(np.abs(audio))
    if max_val > 1.0:
        logger.warning(
            f"Audio file absolute max exceeds 1.0 ({round(max_val, 3)}), normalizing..."
        )
        audio = audio / max_val
    # Catch cases where silent audio would lead to dividing by zero
    elif max_val == 0.0:
        logger.warning("Audio is completely silent.")
    # Convert to 16-bit PCM
    audio_int16 = (audio * 32767).astype(np.int16)
    # Coerce to 2D array
    audio_fmt = coerce2d(audio_int16).T
    # Write to WAV using wave module
    #  We use wave for dumping wav files, not scipy, as scipy depends on audioread which is no longer maintained
    #  See https://github.com/beetbox/audioread/issues/144
    with wave.open(outpath, "wb") as wf:
        wf.setnchannels(1)
        wf.setsampwidth(2)  # 2 bytes = 16-bit
        wf.setframerate(sample_rate)
        wf.writeframes(audio_fmt.tobytes())


def coerce2d(array: Union[list[float], list[np.ndarray], np.ndarray]) -> np.ndarray:
    """Coerces an input type to a 2D array"""
    # Coerce list types to arrays
    if isinstance(array, list):
        array = np.array(array)
    # Convert 1D arrays to 2D
    if len(array.shape) == 1:
        array = np.array([array])
    if len(array.shape) != 2:
        raise ValueError(
            f"Expected a 1- or 2D array, but got {len(array.shape)}D array"
        )
    return array


def seed_everything(seed: int = SEED) -> None:
    """Set the random seeds for libraries used by AudibleLight."""
    torch.manual_seed(seed)
    torch.cuda.manual_seed_all(seed)  # safe to call even if cuda is not available
    random.seed(seed)
    np.random.seed(seed)


def get_project_root() -> Path:
    """Returns the root directory of the project."""
    # Possibly the root directory, but doesn't always work when running from the CLI for some reason
    poss_path = Path(__file__).parent.parent
    # The root directory should always have these files (this is pretty hacky)
    expected_files = [
        "audiblelight",
        "notebooks",
        "resources",
        "tests",
        "pyproject.toml",
    ]
    if all((poss_path / fp).exists() for fp in expected_files):
        return poss_path
    else:
        return Path.cwd()


def polar_to_cartesian(spherical_array: np.ndarray) -> np.ndarray:
    """Converts an array of spherical coordinates (azimuth°, polar°, radius) to Cartesian coordinates (XYZ)."""
    spherical_array = coerce2d(spherical_array)
    # Convert azimuth + elevation to radians
    azimuth_rad = np.deg2rad(spherical_array[:, 0])  # phi
    polar_rad = np.deg2rad(spherical_array[:, 1])  # theta, polar angle from z-axis
    # No need to do this for radius
    r = spherical_array[:, 2]
    # Express everything in cartesian form
    x = r * np.sin(polar_rad) * np.cos(azimuth_rad)
    y = r * np.sin(polar_rad) * np.sin(azimuth_rad)
    z = r * np.cos(polar_rad)
    # Stack into a 2D array of shape (n_capsules, 3)
    return np.column_stack((x, y, z))


def cartesian_to_polar(cartesian_array: np.ndarray) -> np.ndarray:
    """Converts an array of Cartesian coordinates (XYZ) to spherical coordinates (azimuth°, polar°, radius)."""
    cartesian_array = coerce2d(cartesian_array)
    # Unpack everything
    x = cartesian_array[:, 0]
    y = cartesian_array[:, 1]
    z = cartesian_array[:, 2]
    # Compute radius using the classic equation
    r = np.sqrt(x**2 + y**2 + z**2)
    assert np.all(r > 0), f"Expected radius > 0, but got radius = {r}"
    # Get azimuth and polar in radians first, then convert to degrees
    azimuth = np.rad2deg(np.arctan2(y, x))  # φ, angle in x-y plane from x-axis
    polar = np.rad2deg(np.arccos(z / r))  # θ, angle from z-axis
    # Ensure azimuth is in [0, 360)
    azimuth = np.mod(azimuth, 360)
    # Stack everything back into a 2D array of shape (n_capsules, 3)
    return np.column_stack((azimuth, polar, r))


def center_coordinates(cartesian_array: np.ndarray) -> np.ndarray:
    """Take a dictionary of cartesian coordinates, find the center, and subtract to center all coordinates around 0"""
    # Shape (3,)
    c_mean = np.mean(cartesian_array, axis=0)
    # Shape (n_capsules, 3)
    return cartesian_array - c_mean


def check_all_lens_equal(*iterables) -> bool:
    """
    Returns True if all iterables have the same length, False otherwise
    """
    return len({len(i) for i in iterables}) == 1


def sanitise_ref_db(ref_db: Any) -> int:
    """
    Validate noise floor, in dB, and raise warnings when non-negative.
    """
    if not isinstance(ref_db, Numeric):
        raise TypeError(f"Expected `ref_db` to be numeric, but got {type(ref_db)}")
    elif ref_db > 0:
        logger.error(
            f"Provided noise floor is positive; expect clipping to occur (ref_db={ref_db:.2f})"
        )
    return int(ref_db)


def sanitise_filepath(filepath: Any) -> Path:
    """
    Validate that a filepath exists on the disk and coerce to a `Path` object
    """
    if isinstance(filepath, (str, Path)):
        # Coerce string types to Path
        if isinstance(filepath, str):
            filepath = Path(filepath)
        # Raise a nicer error when the file can't be found
        if not filepath.is_file():
            raise FileNotFoundError(
                f"Cannot find file at {str(filepath)}, does it exist?"
            )
        else:
            return filepath
    else:
        raise TypeError(
            f"Expected filepath to be either a string or Path object, but got {type(filepath)}"
        )


def sanitise_directory(directory: Any) -> Path:
    """
    Validate that a directory exists on the disk and coerce to a `Path` object
    """
    if isinstance(directory, (str, Path)):
        # Coerce string types to Path
        if isinstance(directory, str):
            directory = Path(directory)
        # Raise a nicer error when the file can't be found
        if not directory.is_dir():
            raise FileNotFoundError(
                f"Cannot find file at {str(directory)}, does it exist?"
            )
        else:
            if not any(directory.iterdir()):
                logger.warning(
                    f"Directory {str(directory)} does not contain any files!"
                )
            return directory
    else:
        raise TypeError(
            f"Expected filepath to be either a string or Path object, but got {type(directory)}"
        )


def sanitise_positive_number(x: Any) -> Union[float, None]:
    """
    Validate that an input is a positive numeric input and coerce to a `float`
    """
    if isinstance(x, NUMERIC_DTYPES) and not isinstance(x, bool):
        if x >= 0.0:
            return float(x)
        else:
            raise ValueError(f"Expected a positive numeric input, but got {x}")
    else:
        raise TypeError("Expected a positive numeric input, but got {}".format(type(x)))


def sanitise_coordinates(x: Any) -> Union[np.ndarray, None]:
    """
    Validate that an input is an array of coordinates (i.e., [X, Y, Z]) with the expected shape
    """
    if isinstance(x, (np.ndarray, list)):
        if isinstance(x, list):
            x = np.asarray(x)
        if x.shape != (3,):
            raise ValueError(f"Expected a shape of (3,), but got {x.shape}")
        return x
    else:
        raise TypeError("Expected a list or array input, but got {}".format(type(x)))


class DistributionLike(Protocol):
    """
    Typing protocol for any distribution-like object.

    Must expose an `rvs()` method that returns a single random variate as a float (or float-compatible number).
    """

    def rvs(self, *args: Any, **kwargs: Any) -> Numeric:
        pass


class DistributionWrapper:
    """
    Wraps a callable (e.g. a function) as a distribution-like object with an `rvs()` method.
    """

    def __init__(self, distribution: Callable):
        self.distribution = distribution

    def rvs(self, *_: Any, **__: Any) -> Numeric:
        return self.distribution()

    def __call__(self) -> Numeric:
        """Makes the wrapper itself callable like the original."""
        return self.rvs()


def sanitise_distribution(
    x: Any,
) -> Optional[Union[DistributionLike, DistributionWrapper]]:
    """
    Validate that an input is a scipy distribution-like object, a callable returning floats, or None.
    """
    if x is None:
        return x

    # Otherwise, object is a scipy-like distribution
    elif hasattr(x, "rvs") and callable(x.rvs):
        return x

    # Otherwise, input is a function that might return random numbers
    elif callable(x):
        # Try and get a value from the function
        try:
            test_sample = x()
        except Exception as e:
            raise TypeError(
                "Callable could not be evaluated during distribution validation"
            ) from e
        # If we get a numeric value back from the function, wrap it up so we have the same API as a scipy distribution
        if isinstance(test_sample, NUMERIC_DTYPES):
            return DistributionWrapper(x)
        else:
            raise TypeError(
                "Callable must return a numeric value to be used as a distribution"
            )

    # Otherwise, we cannot evaluate what the input is
    else:
        raise TypeError(
            f"Expected a distribution-like object or a callable returning floats, but got: {type(x)}"
        )


def get_default_alias(prefix: str, objects: dict[str, Any], zfill_ints: int = 3) -> str:
    """
    Returns a default alias for a microphone, source, event...

    The alias is constructed in the form "{prefix}{idx}", where `prefix` is a required argument and `idx` is determined
    by the number of `objects` already present (e.g., the number of current microphones), left-padded with the number
    of `zfill_ints` (defaults to 3).

    Returns:
        str: the default alias

    Examples:
        >>> default_alias = get_default_alias("mic", {"mic000": "", "mic001": ""})
        >>> print(default_alias)
        mic002

    """
    n_current_objs = len(objects)
    test_alias = f"{prefix}{str(n_current_objs).zfill(zfill_ints)}"
    if test_alias in objects:
        raise KeyError(f"Alias {test_alias} already exists in dictionary!")
    return test_alias


def repr_as_json(cls: object) -> str:
    """
    Used for `__repr__` methods; dumps `self.to_dict()` to a nicely formatted JSON string.
    """
    if hasattr(cls, "to_dict") and callable(cls.to_dict):
        return json.dumps(cls.to_dict(), indent=4, ensure_ascii=False, sort_keys=False)
    else:
        raise AttributeError(f"Class {cls.__name__} has no attribute 'to_dict'")


def update_state(func: Callable):
    """
    Decorator function that will update a `WorldState` and all objects in it. Should be run after any
    method that changes the state, e.g. `add_microphone`, `add_emitter`.
    """

    @wraps(func)
    def wrapper(self, *args, **kwargs):
        result = func(self, *args, **kwargs)
        self._update()
        return result

    return wrapper


def list_all_directories(root_dir: Union[str, Path]) -> List[str]:
    """
    Recursively return all directory paths under root_dir, including nested subdirectories.
    """
    root_path = Path(root_dir)

    if not root_path.exists():
        raise FileNotFoundError(f"Directory '{root_dir}' does not exist")

    if not root_path.is_dir():
        raise ValueError(f"'{root_dir}' is not a directory")

    return [str(p.resolve()) for p in root_path.rglob("*") if p.is_dir()]


def list_deepest_directories(root_dir: Union[str, Path]) -> List[str]:
    """
    Return only the deepest (leaf) directories under root_dir.
    A deepest directory is one that is not a parent of any other directory.
    """
    all_dirs = sorted(
        [Path(p) for p in list_all_directories(root_dir)], key=lambda p: len(str(p))
    )
    deepest_dirs = []

    for d in all_dirs:
        # If no other dir in the set starts with this path + separator, it's a leaf
        if not any(
            other != d and str(other).startswith(str(d) + os.sep) for other in all_dirs
        ):
            deepest_dirs.append(str(d.resolve()))

    return deepest_dirs


def list_innermost_directory_names(root_dir: Union[str, Path]) -> List[str]:
    """
    Return only the names of the innermost (leaf) directories under root_dir.

    Returns:
        List[str]: A list of directory names (not full paths) of the deepest directories.
    """
    deepest_paths = list_deepest_directories(root_dir)
    return [Path(path).name for path in deepest_paths]


def list_innermost_directory_names_unique(root_dir: Union[str, Path]) -> set:
    """
    Return only the unique names of the innermost (leaf) directories under root_dir.

    Returns:
        set: A set of unique directory names (not full paths) of the deepest directories.
    """
    deepest_paths = list_deepest_directories(root_dir)
    return {Path(path).name for path in deepest_paths}


def sample_distribution(
    distribution: Union[DistributionLike, Callable, None] = None,
    override: Union[Numeric, None] = None,
) -> float:
    """
    Samples from a probability distribution or returns a provided override
    """
    # Callable functions are wrapped such that they have a `.rvs` method
    distribution = sanitise_distribution(distribution)
    if distribution is None and override is None:
        raise ValueError(
            "Must provide either a probability distribution to sample from or an override"
        )
    elif override is None:
        return distribution.rvs()
    else:
        if isinstance(override, NUMERIC_DTYPES):
            return override
        else:
            raise TypeError(
                f"Expected a numeric input for `override` but got {type(override)}"
            )


def validate_kwargs(func: Callable, **kwargs) -> None:
    """
    Validates that the given kwargs are acceptable keyword arguments for the provided function.

    Note that this function assumes that `func` takes in an arbitrary number of keyword arguments. It is not designed
    to be used in cases where (for instance) `func` accepts only positional arguments or `*args`.

    Arguments:
        func: a function to call
        kwargs: keyword arguments to validate for `func`

    Raises:
        TypeError: if `func` is not callable.
        ValueError: if `func` has no keyword arguments.
        AttributeError: if a kwarg in `kwargs` is an invalid kwarg for `func`.
    """
    if not callable(func):
        raise TypeError("`func` must be a callable")

    sig = inspect.signature(func)
    params = sig.parameters

    # If function accepts arbitrary kwargs, no need to validate
    if any(p.kind == p.VAR_KEYWORD for p in params.values()):
        return

    valid_kwargs = {
        name
        for name, param in params.items()
        if param.kind in (param.KEYWORD_ONLY, param.POSITIONAL_OR_KEYWORD)
    }

    if not valid_kwargs:
        raise ValueError("`func` must have at least one named keyword argument")

    for kwarg in kwargs:
        if kwarg not in valid_kwargs:
            raise AttributeError(
                f"`{kwarg}` is not a valid keyword argument for `{func.__name__}`"
            )


def validate_shape(shape_a: tuple[int, ...], shape_b: tuple[int, ...]) -> None:
    """
    Compares the shapes of two arrays and validate that they are compatible.

    Shapes should be a tuple of integers (i.e., returned with `np.array([]).shape`. They can be any length and are
    implicitly padded with `None` in cases where they have a different number of dimensions.

    Raises:
        ValueError: if any corresponding non-None dimensions differ.
    """
    # Pad the shapes so they are the same length
    max_len = max(len(shape_a), len(shape_b))
    padded_a = shape_a + (None,) * (max_len - len(shape_a))
    padded_b = shape_b + (None,) * (max_len - len(shape_b))

    for i, (a, b) in enumerate(zip(padded_a, padded_b)):
        # Implicitly skip over `None` values
        if a is not None and b is not None and a != b:
<<<<<<< HEAD
            raise ValueError(f"Incompatible shapes at index {i}: {a} != {b} (full shapes: {padded_a} vs {padded_b})")


def db_to_multiplier(db: Numeric, x: Numeric) -> float:
    """
    Calculates the multiplier factor from a decibel (dB) value that, when applied to x, adjusts its amplitude to
    reflect the specified dB. The relationship is based on the formula 20 * log10(factor * x) ≈ db.

    Arguments:
        db (float): The target decibel change to be applied.
        x  (float): The original amplitude of x

    Returns:
        float: The multiplier factor.
    """
    return 10 ** (db / 20) / x
=======
            raise ValueError(
                f"Incompatible shapes at index {i}: {a} != {b} (full shapes: {padded_a} vs {padded_b})"
            )
>>>>>>> 5b33260d
<|MERGE_RESOLUTION|>--- conflicted
+++ resolved
@@ -540,25 +540,6 @@
     for i, (a, b) in enumerate(zip(padded_a, padded_b)):
         # Implicitly skip over `None` values
         if a is not None and b is not None and a != b:
-<<<<<<< HEAD
-            raise ValueError(f"Incompatible shapes at index {i}: {a} != {b} (full shapes: {padded_a} vs {padded_b})")
-
-
-def db_to_multiplier(db: Numeric, x: Numeric) -> float:
-    """
-    Calculates the multiplier factor from a decibel (dB) value that, when applied to x, adjusts its amplitude to
-    reflect the specified dB. The relationship is based on the formula 20 * log10(factor * x) ≈ db.
-
-    Arguments:
-        db (float): The target decibel change to be applied.
-        x  (float): The original amplitude of x
-
-    Returns:
-        float: The multiplier factor.
-    """
-    return 10 ** (db / 20) / x
-=======
             raise ValueError(
                 f"Incompatible shapes at index {i}: {a} != {b} (full shapes: {padded_a} vs {padded_b})"
-            )
->>>>>>> 5b33260d
+            )
--- conflicted
+++ resolved
@@ -282,10 +282,6 @@
         )
 
 
-<<<<<<< HEAD
-def sanitise_positive_number(x: Any, cast_to: type = float) -> Optional[Numeric]:
-    """
-=======
 def sanitise_directories(
     directories: list[Any], create_if_missing: bool = False
 ) -> list[Path]:
@@ -297,7 +293,6 @@
 
 def sanitise_positive_number(x: Any, cast_to: type = float) -> Optional[Numeric]:
     """
->>>>>>> f4f04d89
     Validate that an input is a positive numeric input and coerce to `cast_to` (default: float)
     """
     if isinstance(x, NUMERIC_DTYPES) and not isinstance(x, bool):
@@ -621,11 +616,6 @@
     return np.vstack([xyz_start, trajectory])
 
 
-<<<<<<< HEAD
-def pad_or_truncate_audio(audio: np.ndarray, desired_samples: Numeric) -> np.ndarray:
-    """
-    Pads or truncates audio with desired number of samples.
-=======
 def pad_or_truncate_audio(
     audio: np.ndarray, desired_samples: Numeric, pad_mode: str = "constant"
 ) -> np.ndarray:
@@ -636,25 +626,17 @@
         audio (np.ndarray): array to pad or truncate
         desired_samples (Numeric): desired number of samples for the target audio
         pad_mode (str): mode to use with `np.pad`, defaults to constant
->>>>>>> f4f04d89
     """
     # Audio is too short, needs padding
     if audio.shape[1] < desired_samples:
         return np.pad(
-<<<<<<< HEAD
-            audio, ((0, 0), (0, desired_samples - audio.shape[1])), mode="constant"
-=======
             audio, ((0, 0), (0, desired_samples - audio.shape[1])), mode=pad_mode
->>>>>>> f4f04d89
         )
     # Audio is too long, needs truncating
     elif audio.shape[1] > desired_samples:
         return audio[:, :desired_samples]
     # Audio is just right
     else:
-<<<<<<< HEAD
-        return audio
-=======
         return audio
 
 
@@ -673,5 +655,4 @@
     else:
         dtype = np.dtype(np.float32)
 
-    return np.finfo(dtype).tiny
->>>>>>> f4f04d89
+    return np.finfo(dtype).tiny
[tool.poetry]
name = "audiblelight"
version = "0.1.0"
description = "A library for soundscape synthesis using spatial impulse responses derived from ray-traced room scans"
authors = ["Huw Cheston <h.cheston@qmul.ac.uk>", "Iran Roman <i.roman@qmul.ac.uk>"]
license = "CC-BY-4.0"
homepage = "https://github.com/AudibleLight/AudibleLight"
repository = "https://github.com/AudibleLight/AudibleLight"
keywords = ["audio", "sound", "soundscape", "environmental", "ambisonics", "microphone array", "sound event detection", "localization"]
classifiers = [
    "Programming Language :: Python",
    "Development Status :: 4 - Beta",
    "Intended Audience :: Developers",
    "Intended Audience :: Science/Research",
    "Topic :: Multimedia :: Sound/Audio :: Analysis",
    "Topic :: Multimedia :: Sound/Audio :: Sound Synthesis"
]
readme = "README.md"

[tool.poetry.dependencies]
python = "^3.10"
librosa = "0.11.0"
matplotlib = "*"
numpy = "2.0.2"
pandas = "2.2.2"
pillow = "11.2.1"
plotly = "5.24.1"
rtree = "1.4.0"
scipy = "*"
tqdm = "4.67.1"
trimesh = "4.6.11"
scaper = "*"
torch = "*"
pyglet = "<2"
loguru = "*"
pre-commit = "*"
netCDF4 = "*"
pyroomacoustics = "*"
h5py = "*"
deepdiff = "*"
rlr-audio-propagation = { git = "https://github.com/beasteers/rlr-audio-propagation.git", branch = "main" }
pedalboard = "0.9.17"

[tool.poetry.group.dev.dependencies]
notebook = "^7.4.5"
pytest = "*"
coverage = "*"
pytest-cov = "*"
pytest-xdist = "*"
pytest-rerunfailures = "*"
pytest-random-order = "*"
pre-commit = "*"
black = "24.4.2"
isort = "5.13.2"
flake8 = "7.0.0"

<<<<<<< HEAD
=======
[tool.poetry.group.datasets.dependencies]
soundata = "*"

>>>>>>> f4f04d89
[tool.poetry.group.docs.dependencies]
notebook = "^7.4.5"
sphinx = "*"
sphinx-book-theme = "*"
nbsphinx = "*"
myst-parser = "*"

[build-system]
requires = ["poetry-core"]
build-backend = "poetry.core.masonry.api"<|MERGE_RESOLUTION|>--- conflicted
+++ resolved
@@ -54,12 +54,9 @@
 isort = "5.13.2"
 flake8 = "7.0.0"
 
-<<<<<<< HEAD
-=======
 [tool.poetry.group.datasets.dependencies]
 soundata = "*"
 
->>>>>>> f4f04d89
 [tool.poetry.group.docs.dependencies]
 notebook = "^7.4.5"
 sphinx = "*"

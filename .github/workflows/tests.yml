--- conflicted
+++ resolved
@@ -58,20 +58,8 @@
         shell: bash -l {0}
         run: poetry run flake8 audiblelight --count --select=E9,F63,F7,F82 --show-source --statistics
 
-<<<<<<< HEAD
-      # This should hopefully help until we can fix https://github.com/AudibleLight/AudibleLight/issues/28
-      - name: Run tests with retrying
-        uses: nick-fields/retry@v3
-        with:
-          timeout_minutes: 200
-          max_attempts: 5
-          command: poetry run pytest -n 1 -vv --cov-branch --cov-report term-missing --cov-report=xml --cov=audiblelight tests --reruns 3 --reruns-delay 5 --random-order
-          retry_wait_seconds: 30
-          continue_on_error: false
-=======
       - name: Run tests with retrying
         run: poetry run pytest -n 1 -vv --cov-branch --cov-report term-missing --cov-report=xml --cov=audiblelight tests --reruns 3 --reruns-delay 5 --random-order
->>>>>>> f4f04d89
 
       - name: Upload coverage to Codecov
         if: success() && matrix.python-version == '3.12'
